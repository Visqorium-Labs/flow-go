--- conflicted
+++ resolved
@@ -316,12 +316,8 @@
 	block := BlockWithParentFixture(parent)
 
 	block.Header.ProposerID = proposer
-<<<<<<< HEAD
-	indices, _ := packer.EncodeSignerIndices([]int{0}, participantCount)
-=======
-	indices := bitutils.MakeBitVector(10)
-	bitutils.SetBit(indices, 1)
->>>>>>> 96abf322
+	indices := bitutils.MakeBitVector(participantCount)
+	bitutils.SetBit(indices, 0)
 	block.Header.ParentVoterIndices = indices
 
 	return *block
@@ -855,14 +851,10 @@
 }
 
 func SignerIndicesFixture(n int) []byte {
-	indices := bitutils.MakeBitVector(10)
+	indices := bitutils.MakeBitVector(n)
 	for i := 0; i < n; i++ {
-		bitutils.SetBit(indices, 1)
-	}
-<<<<<<< HEAD
-	indices, _ := packer.EncodeSignerIndices(list, 1)
-=======
->>>>>>> 96abf322
+		bitutils.SetBit(indices, i)
+	}
 	return indices
 }
 
