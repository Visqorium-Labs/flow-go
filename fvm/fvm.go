--- conflicted
+++ resolved
@@ -87,11 +87,7 @@
 // captured by the Cadence runtime and eventually disambiguated by the parent context.
 func (vm *VirtualMachine) invokeMetaTransaction(ctx Context, tx *TransactionProcedure, st *state.State, programs *Programs) error {
 	invocator := NewTransactionInvocator(zerolog.Nop())
-<<<<<<< HEAD
-	err := invocator.Process(vm, &ctx, tx, st)
-=======
-	err := invocator.Process(vm, ctx, tx, st, programs)
->>>>>>> 99457884
+	err := invocator.Process(vm, &ctx, tx, st, programs)
 	if err != nil {
 		return err
 	}
