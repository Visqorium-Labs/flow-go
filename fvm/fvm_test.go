package fvm_test

import (
	"crypto/rand"
	"encoding/base64"
	"encoding/hex"
	"fmt"
	"strconv"
	"testing"

	"github.com/onflow/cadence"
	jsoncdc "github.com/onflow/cadence/encoding/json"
	"github.com/onflow/cadence/runtime"
	"github.com/onflow/cadence/runtime/interpreter"
	"github.com/rs/zerolog"
	"github.com/stretchr/testify/assert"
	"github.com/stretchr/testify/mock"
	"github.com/stretchr/testify/require"

	"github.com/onflow/flow-go/crypto"
	"github.com/onflow/flow-go/crypto/hash"
	"github.com/onflow/flow-go/engine/execution/testutil"
	exeUtils "github.com/onflow/flow-go/engine/execution/utils"
	"github.com/onflow/flow-go/fvm"
	"github.com/onflow/flow-go/fvm/blueprints"
	crypto2 "github.com/onflow/flow-go/fvm/crypto"
	errors "github.com/onflow/flow-go/fvm/errors"
	fvmmock "github.com/onflow/flow-go/fvm/mock"
	"github.com/onflow/flow-go/fvm/programs"
	"github.com/onflow/flow-go/fvm/state"
	"github.com/onflow/flow-go/fvm/utils"
	"github.com/onflow/flow-go/model/flow"
	"github.com/onflow/flow-go/utils/unittest"
)

type vmTest struct {
	bootstrapOptions []fvm.BootstrapProcedureOption
	contextOptions   []fvm.Option
}

func newVMTest() vmTest {
	return vmTest{}
}

func (vmt vmTest) withBootstrapProcedureOptions(opts ...fvm.BootstrapProcedureOption) vmTest {
	vmt.bootstrapOptions = append(vmt.bootstrapOptions, opts...)
	return vmt
}

func (vmt vmTest) withContextOptions(opts ...fvm.Option) vmTest {
	vmt.contextOptions = append(vmt.contextOptions, opts...)
	return vmt
}

func (vmt vmTest) run(
	f func(t *testing.T, vm *fvm.VirtualMachine, chain flow.Chain, ctx fvm.Context, view state.View, programs *programs.Programs),
) func(t *testing.T) {
	return func(t *testing.T) {
		rt := fvm.NewInterpreterRuntime()

		chain := flow.Testnet.Chain()

		vm := fvm.NewVirtualMachine(rt)

		baseOpts := []fvm.Option{
			fvm.WithChain(chain),
		}

		opts := append(baseOpts, vmt.contextOptions...)

		ctx := fvm.NewContext(zerolog.Nop(), opts...)

		view := utils.NewSimpleView()

		baseBootstrapOpts := []fvm.BootstrapProcedureOption{
			fvm.WithInitialTokenSupply(unittest.GenesisTokenSupply),
		}

		programs := programs.NewEmptyPrograms()

		bootstrapOpts := append(baseBootstrapOpts, vmt.bootstrapOptions...)

		err := vm.Run(ctx, fvm.Bootstrap(unittest.ServiceAccountPublicKey, bootstrapOpts...), view, programs)
		require.NoError(t, err)

<<<<<<< HEAD
=======
		f(t, vm, chain, ctx, view, programs)
	}
}

>>>>>>> cba6ccb9
func transferTokensTx(chain flow.Chain) *flow.TransactionBody {
	return flow.NewTransactionBody().
		SetScript([]byte(fmt.Sprintf(`
							// This transaction is a template for a transaction that
							// could be used by anyone to send tokens to another account
							// that has been set up to receive tokens.
							//
							// The withdraw amount and the account from getAccount
							// would be the parameters to the transaction
							
							import FungibleToken from 0x%s
							import FlowToken from 0x%s
							
							transaction(amount: UFix64, to: Address) {
							
								// The Vault resource that holds the tokens that are being transferred
								let sentVault: @FungibleToken.Vault
							
								prepare(signer: AuthAccount) {
							
									// Get a reference to the signer's stored vault
									let vaultRef = signer.borrow<&FlowToken.Vault>(from: /storage/flowTokenVault)
										?? panic("Could not borrow reference to the owner's Vault!")
							
									// Withdraw tokens from the signer's stored vault
									self.sentVault <- vaultRef.withdraw(amount: amount)
								}
							
								execute {
							
									// Get the recipient's public account object
									let recipient = getAccount(to)
							
									// Get a reference to the recipient's Receiver
									let receiverRef = recipient.getCapability(/public/flowTokenReceiver)
										.borrow<&{FungibleToken.Receiver}>()
										?? panic("Could not borrow receiver reference to the recipient's Vault")
							
									// Deposit the withdrawn tokens in the recipient's receiver
									receiverRef.deposit(from: <-self.sentVault)
								}
							}`, fvm.FungibleTokenAddress(chain), fvm.FlowTokenAddress(chain))),
		)
}

func filterAccountCreatedEvents(events []flow.Event) []flow.Event {
	var accountCreatedEvents []flow.Event
	for _, event := range events {
		if event.Type != flow.EventAccountCreated {
			continue
		}
		accountCreatedEvents = append(accountCreatedEvents, event)
		break
	}
	return accountCreatedEvents
}

func TestPrograms(t *testing.T) {

	t.Run(
		"transaction execution programs are committed",
		newVMTest().run(
			func(t *testing.T, vm *fvm.VirtualMachine, chain flow.Chain, ctx fvm.Context, view state.View, programs *programs.Programs) {

				txCtx := fvm.NewContextFromParent(ctx)

				for i := 0; i < 10; i++ {

					script := []byte(fmt.Sprintf(`
							import FungibleToken from %s

							transaction {}
						`,
						fvm.FungibleTokenAddress(chain).HexWithPrefix(),
					))

					serviceAddress := chain.ServiceAddress()

					txBody := flow.NewTransactionBody().
						SetScript(script).
						SetProposalKey(serviceAddress, 0, uint64(i)).
						SetPayer(serviceAddress)

					err := testutil.SignEnvelope(
						txBody,
						serviceAddress,
						unittest.ServiceAccountPrivateKey,
					)
					require.NoError(t, err)

					tx := fvm.Transaction(txBody, uint32(i))

					err = vm.Run(txCtx, tx, view, programs)
					require.NoError(t, err)

					require.NoError(t, tx.Err)
				}
			},
		),
	)

	t.Run("script execution programs are not committed",
		newVMTest().run(
			func(t *testing.T, vm *fvm.VirtualMachine, chain flow.Chain, ctx fvm.Context, view state.View, programs *programs.Programs) {

				scriptCtx := fvm.NewContextFromParent(ctx)

				script := fvm.Script([]byte(fmt.Sprintf(`

						import FungibleToken from %s

						pub fun main() {}
					`,
					fvm.FungibleTokenAddress(chain).HexWithPrefix(),
				)))

				err := vm.Run(scriptCtx, script, view, programs)
				require.NoError(t, err)
				require.NoError(t, script.Err)
			},
		),
	)
}

func TestBlockContext_ExecuteTransaction(t *testing.T) {

	t.Parallel()

	rt := fvm.NewInterpreterRuntime()

	chain := flow.Testnet.Chain()

	vm := fvm.NewVirtualMachine(rt)

	ctx := fvm.NewContext(
		zerolog.Nop(),
		fvm.WithChain(chain),
		fvm.WithCadenceLogging(true),
	)

	t.Run("Success", func(t *testing.T) {
		txBody := flow.NewTransactionBody().
			SetScript([]byte(`
	            transaction {
	              prepare(signer: AuthAccount) {}
	            }
	        `)).
			AddAuthorizer(unittest.AddressFixture())

		err := testutil.SignTransactionAsServiceAccount(txBody, 0, chain)
		require.NoError(t, err)

		view := testutil.RootBootstrappedLedger(vm, ctx)
		tx := fvm.Transaction(txBody, 0)

		err = vm.Run(ctx, tx, view, programs.NewEmptyPrograms())
		require.NoError(t, err)

		assert.Nil(t, tx.Err)
	})

	t.Run("Failure", func(t *testing.T) {
		txBody := flow.NewTransactionBody().
			SetScript([]byte(`
                transaction {
                  var x: Int

                  prepare(signer: AuthAccount) {
                    self.x = 0
                  }

                  execute {
                    self.x = 1
                  }

                  post {
                    self.x == 2
                  }
                }
            `))

		err := testutil.SignTransactionAsServiceAccount(txBody, 0, chain)
		require.NoError(t, err)

		ledger := testutil.RootBootstrappedLedger(vm, ctx)

		tx := fvm.Transaction(txBody, 0)

		err = vm.Run(ctx, tx, ledger, programs.NewEmptyPrograms())
		require.NoError(t, err)

		assert.Error(t, tx.Err)
	})

	t.Run("Logs", func(t *testing.T) {
		txBody := flow.NewTransactionBody().
			SetScript([]byte(`
                transaction {
                  execute {
                    log("foo")
                    log("bar")
                  }
                }
            `))

		err := testutil.SignTransactionAsServiceAccount(txBody, 0, chain)
		require.NoError(t, err)

		ledger := testutil.RootBootstrappedLedger(vm, ctx)

		tx := fvm.Transaction(txBody, 0)

		err = vm.Run(ctx, tx, ledger, programs.NewEmptyPrograms())
		require.NoError(t, err)

		require.Len(t, tx.Logs, 2)
		assert.Equal(t, "\"foo\"", tx.Logs[0])
		assert.Equal(t, "\"bar\"", tx.Logs[1])
	})

	t.Run("Events", func(t *testing.T) {
		txBody := flow.NewTransactionBody().
			SetScript([]byte(`
                transaction {
                  prepare(signer: AuthAccount) {
                    AuthAccount(payer: signer)
                  }
                }
            `)).
			AddAuthorizer(chain.ServiceAddress())

		err := testutil.SignTransactionAsServiceAccount(txBody, 0, chain)
		require.NoError(t, err)

		ledger := testutil.RootBootstrappedLedger(vm, ctx)

		tx := fvm.Transaction(txBody, 0)

		err = vm.Run(ctx, tx, ledger, programs.NewEmptyPrograms())
		require.NoError(t, err)

		assert.NoError(t, tx.Err)

		accountCreatedEvents := filterAccountCreatedEvents(tx.Events)

		require.Len(t, accountCreatedEvents, 1)
	})
}

func TestBlockContext_DeployContract(t *testing.T) {

	t.Parallel()

	rt := fvm.NewInterpreterRuntime()

	chain := flow.Mainnet.Chain()

	vm := fvm.NewVirtualMachine(rt)

	ctx := fvm.NewContext(
		zerolog.Nop(),
		fvm.WithChain(chain),
		fvm.WithCadenceLogging(true),
	)

	t.Run("account update with set code succeeds as service account", func(t *testing.T) {
		ledger := testutil.RootBootstrappedLedger(vm, ctx)

		// Create an account private key.
		privateKeys, err := testutil.GenerateAccountPrivateKeys(1)
		require.NoError(t, err)

		// Bootstrap a ledger, creating accounts with the provided private keys and the root account.
		accounts, err := testutil.CreateAccounts(vm, ledger, programs.NewEmptyPrograms(), privateKeys, chain)
		require.NoError(t, err)

		txBody := testutil.DeployCounterContractTransaction(accounts[0], chain)

		txBody.SetProposalKey(chain.ServiceAddress(), 0, 0)
		txBody.SetPayer(chain.ServiceAddress())

		err = testutil.SignPayload(txBody, accounts[0], privateKeys[0])
		require.NoError(t, err)

		err = testutil.SignEnvelope(txBody, chain.ServiceAddress(), unittest.ServiceAccountPrivateKey)
		require.NoError(t, err)

		tx := fvm.Transaction(txBody, 0)

		err = vm.Run(ctx, tx, ledger, programs.NewEmptyPrograms())
		require.NoError(t, err)

		assert.NoError(t, tx.Err)
	})

	t.Run("account with deployed contract has `contracts.names` filled", func(t *testing.T) {
		ledger := testutil.RootBootstrappedLedger(vm, ctx)

		// Create an account private key.
		privateKeys, err := testutil.GenerateAccountPrivateKeys(1)
		require.NoError(t, err)

		// Bootstrap a ledger, creating accounts with the provided private keys and the root account.
		accounts, err := testutil.CreateAccounts(vm, ledger, programs.NewEmptyPrograms(), privateKeys, chain)
		require.NoError(t, err)

		txBody := testutil.DeployCounterContractTransaction(accounts[0], chain)

		txBody.SetProposalKey(chain.ServiceAddress(), 0, 0)
		txBody.SetPayer(chain.ServiceAddress())

		err = testutil.SignPayload(txBody, accounts[0], privateKeys[0])
		require.NoError(t, err)

		err = testutil.SignEnvelope(txBody, chain.ServiceAddress(), unittest.ServiceAccountPrivateKey)
		require.NoError(t, err)

		tx := fvm.Transaction(txBody, 0)

		err = vm.Run(ctx, tx, ledger, programs.NewEmptyPrograms())
		require.NoError(t, err)

		assert.NoError(t, tx.Err)

		// transaction will panic if `contracts.names` is incorrect
		txBody = flow.NewTransactionBody().
			SetScript([]byte(`
				transaction {
					prepare(signer: AuthAccount) {
						var s : String = ""
						for name in signer.contracts.names {
							s = s.concat(name).concat(",")
						}
						if s != "Container," {
							panic(s)
						}
					}
				}
			`)).
			AddAuthorizer(accounts[0])

		txBody.SetProposalKey(chain.ServiceAddress(), 0, 1)
		txBody.SetPayer(chain.ServiceAddress())

		err = testutil.SignPayload(txBody, accounts[0], privateKeys[0])
		require.NoError(t, err)

		err = testutil.SignEnvelope(txBody, chain.ServiceAddress(), unittest.ServiceAccountPrivateKey)
		require.NoError(t, err)

		tx = fvm.Transaction(txBody, 0)

		err = vm.Run(ctx, tx, ledger, programs.NewEmptyPrograms())
		require.NoError(t, err)

		assert.NoError(t, tx.Err)
	})

	t.Run("account update with checker heavy contract", func(t *testing.T) {
		ledger := testutil.RootBootstrappedLedger(vm, ctx)

		// Create an account private key.
		privateKeys, err := testutil.GenerateAccountPrivateKeys(1)
		require.NoError(t, err)

		// Bootstrap a ledger, creating accounts with the provided private keys and the root account.
		accounts, err := testutil.CreateAccounts(vm, ledger, programs.NewEmptyPrograms(), privateKeys, chain)
		require.NoError(t, err)

		txBody := testutil.DeployCheckerHeavyTransaction(accounts[0], chain)

		txBody.SetProposalKey(chain.ServiceAddress(), 0, 0)
		txBody.SetPayer(chain.ServiceAddress())

		err = testutil.SignPayload(txBody, accounts[0], privateKeys[0])
		require.NoError(t, err)

		err = testutil.SignEnvelope(txBody, chain.ServiceAddress(), unittest.ServiceAccountPrivateKey)
		require.NoError(t, err)

		tx := fvm.Transaction(txBody, 0)

		err = vm.Run(ctx, tx, ledger, programs.NewEmptyPrograms())
		require.NoError(t, err)

		assert.NoError(t, tx.Err)
	})

	t.Run("account update with set code fails if not signed by service account", func(t *testing.T) {
		ledger := testutil.RootBootstrappedLedger(vm, ctx)

		// Create an account private key.
		privateKeys, err := testutil.GenerateAccountPrivateKeys(1)
		require.NoError(t, err)

		// Bootstrap a ledger, creating accounts with the provided private keys and the root account.
		accounts, err := testutil.CreateAccounts(vm, ledger, programs.NewEmptyPrograms(), privateKeys, chain)
		require.NoError(t, err)

		txBody := testutil.DeployUnauthorizedCounterContractTransaction(accounts[0])

		err = testutil.SignTransaction(txBody, accounts[0], privateKeys[0], 0)
		require.NoError(t, err)

		tx := fvm.Transaction(txBody, 0)

		err = vm.Run(ctx, tx, ledger, programs.NewEmptyPrograms())
		require.NoError(t, err)

		assert.Error(t, tx.Err)

		assert.Contains(t, tx.Err.Error(), "setting contracts requires authorization from specific accounts")
		assert.Equal(t, (&errors.CadenceRuntimeError{}).Code(), tx.Err.Code())
	})

	t.Run("account update with set code fails if not signed by service account", func(t *testing.T) {
		ledger := testutil.RootBootstrappedLedger(vm, ctx)

		// Create an account private key.
		privateKeys, err := testutil.GenerateAccountPrivateKeys(1)
		require.NoError(t, err)

		// Bootstrap a ledger, creating accounts with the provided private keys and the root account.
		accounts, err := testutil.CreateAccounts(vm, ledger, programs.NewEmptyPrograms(), privateKeys, chain)
		require.NoError(t, err)

		txBody := testutil.DeployUnauthorizedCounterContractTransaction(accounts[0])

		err = testutil.SignTransaction(txBody, accounts[0], privateKeys[0], 0)
		require.NoError(t, err)

		tx := fvm.Transaction(txBody, 0)

		err = vm.Run(ctx, tx, ledger, programs.NewEmptyPrograms())
		require.NoError(t, err)

		assert.Error(t, tx.Err)

		assert.Contains(t, tx.Err.Error(), "setting contracts requires authorization from specific accounts")
		assert.Equal(t, (&errors.CadenceRuntimeError{}).Code(), tx.Err.Code())
	})

	t.Run("account update with set code succeeds when account is added as authorized account", func(t *testing.T) {
		ledger := testutil.RootBootstrappedLedger(vm, ctx)

		// Create an account private key.
		privateKeys, err := testutil.GenerateAccountPrivateKeys(1)
		require.NoError(t, err)

		// Bootstrap a ledger, creating accounts with the provided private keys and the root account.
		accounts, err := testutil.CreateAccounts(vm, ledger, programs.NewEmptyPrograms(), privateKeys, chain)
		require.NoError(t, err)

		// setup a new authorizer account
		authTxBody, err := blueprints.SetContractDeploymentAuthorizersTransaction(chain.ServiceAddress(), []flow.Address{chain.ServiceAddress(), accounts[0]})
		require.NoError(t, err)

		authTxBody.SetProposalKey(chain.ServiceAddress(), 0, 0)
		authTxBody.SetPayer(chain.ServiceAddress())
		err = testutil.SignEnvelope(authTxBody, chain.ServiceAddress(), unittest.ServiceAccountPrivateKey)
		require.NoError(t, err)
		authTx := fvm.Transaction(authTxBody, 0)

		err = vm.Run(ctx, authTx, ledger, programs.NewEmptyPrograms())
		require.NoError(t, err)
		assert.NoError(t, authTx.Err)

		// test deploying a new contract (not authorized by service account)
		txBody := testutil.DeployUnauthorizedCounterContractTransaction(accounts[0])
		txBody.SetProposalKey(accounts[0], 0, 0)
		txBody.SetPayer(accounts[0])

		err = testutil.SignEnvelope(txBody, accounts[0], privateKeys[0])
		require.NoError(t, err)

		tx := fvm.Transaction(txBody, 0)
		err = vm.Run(ctx, tx, ledger, programs.NewEmptyPrograms())
		require.NoError(t, err)
		assert.NoError(t, tx.Err)
	})

}

func TestBlockContext_ExecuteTransaction_WithArguments(t *testing.T) {

	t.Parallel()

	rt := fvm.NewInterpreterRuntime()

	chain := flow.Mainnet.Chain()

	vm := fvm.NewVirtualMachine(rt)

	ctx := fvm.NewContext(
		zerolog.Nop(),
		fvm.WithChain(chain),
		fvm.WithCadenceLogging(true),
	)

	arg1, _ := jsoncdc.Encode(cadence.NewInt(42))
	fooString, _ := cadence.NewString("foo")
	arg2, _ := jsoncdc.Encode(fooString)

	var tests = []struct {
		label       string
		script      string
		args        [][]byte
		authorizers []flow.Address
		check       func(t *testing.T, tx *fvm.TransactionProcedure)
	}{
		{
			label:  "No parameters",
			script: `transaction { execute { log("Hello, World!") } }`,
			args:   [][]byte{arg1},
			check: func(t *testing.T, tx *fvm.TransactionProcedure) {
				assert.Error(t, tx.Err)
			},
		},
		{
			label:  "Single parameter",
			script: `transaction(x: Int) { execute { log(x) } }`,
			args:   [][]byte{arg1},
			check: func(t *testing.T, tx *fvm.TransactionProcedure) {
				require.NoError(t, tx.Err)
				require.Len(t, tx.Logs, 1)
				assert.Equal(t, "42", tx.Logs[0])
			},
		},
		{
			label:  "Multiple parameters",
			script: `transaction(x: Int, y: String) { execute { log(x); log(y) } }`,
			args:   [][]byte{arg1, arg2},
			check: func(t *testing.T, tx *fvm.TransactionProcedure) {
				require.NoError(t, tx.Err)
				require.Len(t, tx.Logs, 2)
				assert.Equal(t, "42", tx.Logs[0])
				assert.Equal(t, `"foo"`, tx.Logs[1])
			},
		},
		{
			label: "Parameters and authorizer",
			script: `
                transaction(x: Int, y: String) {
                    prepare(acct: AuthAccount) { log(acct.address) }
                    execute { log(x); log(y) }
                }`,
			args:        [][]byte{arg1, arg2},
			authorizers: []flow.Address{chain.ServiceAddress()},
			check: func(t *testing.T, tx *fvm.TransactionProcedure) {
				require.NoError(t, tx.Err)
				assert.ElementsMatch(t, []string{"0x" + chain.ServiceAddress().Hex(), "42", `"foo"`}, tx.Logs)
			},
		},
	}

	for _, tt := range tests {
		t.Run(tt.label, func(t *testing.T) {
			txBody := flow.NewTransactionBody().
				SetScript([]byte(tt.script)).
				SetArguments(tt.args)

			for _, authorizer := range tt.authorizers {
				txBody.AddAuthorizer(authorizer)
			}

			ledger := testutil.RootBootstrappedLedger(vm, ctx)

			err := testutil.SignTransactionAsServiceAccount(txBody, 0, chain)
			require.NoError(t, err)

			tx := fvm.Transaction(txBody, 0)

			err = vm.Run(ctx, tx, ledger, programs.NewEmptyPrograms())
			require.NoError(t, err)

			tt.check(t, tx)
		})
	}
}

func gasLimitScript(depth int) string {
	return fmt.Sprintf(`
        pub fun foo(_ i: Int) {
            if i <= 0 {
                return
            }
            log("foo")
            foo(i-1)
        }

        transaction { execute { foo(%d) } }
    `, depth)
}

func TestBlockContext_ExecuteTransaction_GasLimit(t *testing.T) {

	t.Parallel()

	rt := fvm.NewInterpreterRuntime()

	chain := flow.Mainnet.Chain()

	vm := fvm.NewVirtualMachine(rt)

	ctx := fvm.NewContext(
		zerolog.Nop(),
		fvm.WithChain(chain),
		fvm.WithCadenceLogging(true),
	)

	var tests = []struct {
		label    string
		script   string
		gasLimit uint64
		check    func(t *testing.T, tx *fvm.TransactionProcedure)
	}{
		{
			label:    "Zero",
			script:   gasLimitScript(100),
			gasLimit: 0,
			check: func(t *testing.T, tx *fvm.TransactionProcedure) {
				// gas limit of zero is ignored by runtime
				require.NoError(t, tx.Err)
			},
		},
		{
			label:    "Insufficient",
			script:   gasLimitScript(100),
			gasLimit: 5,
			check: func(t *testing.T, tx *fvm.TransactionProcedure) {
				assert.Error(t, tx.Err)
			},
		},
		{
			label:    "Sufficient",
			script:   gasLimitScript(100),
			gasLimit: 1000,
			check: func(t *testing.T, tx *fvm.TransactionProcedure) {
				require.NoError(t, tx.Err)
				require.Len(t, tx.Logs, 100)
			},
		},
	}

	for _, tt := range tests {
		t.Run(tt.label, func(t *testing.T) {
			txBody := flow.NewTransactionBody().
				SetScript([]byte(tt.script)).
				SetGasLimit(tt.gasLimit)

			ledger := testutil.RootBootstrappedLedger(vm, ctx)

			err := testutil.SignTransactionAsServiceAccount(txBody, 0, chain)
			require.NoError(t, err)

			tx := fvm.Transaction(txBody, 0)

			err = vm.Run(ctx, tx, ledger, programs.NewEmptyPrograms())
			require.NoError(t, err)

			tt.check(t, tx)
		})
	}
}

func TestBlockContext_ExecuteTransaction_StorageLimit(t *testing.T) {

	t.Parallel()

	b := make([]byte, 1000000) // 1MB
	_, err := rand.Read(b)
	require.NoError(t, err)
	longString := base64.StdEncoding.EncodeToString(b) // 1.3 times 1MB

	script := fmt.Sprintf(`
			access(all) contract Container {
				access(all) resource Counter {
					pub var longString: String
					init() {
						self.longString = "%s"
					}
				}
			}`, longString)

	bootstrapOptions := []fvm.BootstrapProcedureOption{
		fvm.WithAccountCreationFee(fvm.DefaultAccountCreationFee),
		fvm.WithMinimumStorageReservation(fvm.DefaultMinimumStorageReservation),
		fvm.WithStorageMBPerFLOW(fvm.DefaultStorageMBPerFLOW),
	}

	t.Run("Storing too much data fails", newVMTest().withBootstrapProcedureOptions(bootstrapOptions...).
		run(
			func(t *testing.T, vm *fvm.VirtualMachine, chain flow.Chain, ctx fvm.Context, view state.View, programs *programs.Programs) {
				ctx.LimitAccountStorage = true // this test requires storage limits to be enforced

				// Create an account private key.
				privateKeys, err := testutil.GenerateAccountPrivateKeys(1)
				require.NoError(t, err)

				// Bootstrap a ledger, creating accounts with the provided private keys and the root account.
				accounts, err := testutil.CreateAccounts(vm, view, programs, privateKeys, chain)
				require.NoError(t, err)

				txBody := testutil.CreateContractDeploymentTransaction(
					"Container",
					script,
					accounts[0],
					chain)

				txBody.SetProposalKey(chain.ServiceAddress(), 0, 0)
				txBody.SetPayer(chain.ServiceAddress())

				err = testutil.SignPayload(txBody, accounts[0], privateKeys[0])
				require.NoError(t, err)

				err = testutil.SignEnvelope(txBody, chain.ServiceAddress(), unittest.ServiceAccountPrivateKey)
				require.NoError(t, err)

				tx := fvm.Transaction(txBody, 0)

				err = vm.Run(ctx, tx, view, programs)
				require.NoError(t, err)

				assert.Equal(t, (&errors.StorageCapacityExceededError{}).Code(), tx.Err.Code())
			}))
	t.Run("Increasing storage capacity works", newVMTest().withBootstrapProcedureOptions(bootstrapOptions...).
		run(
			func(t *testing.T, vm *fvm.VirtualMachine, chain flow.Chain, ctx fvm.Context, view state.View, programs *programs.Programs) {
				ctx.LimitAccountStorage = true // this test requires storage limits to be enforced

				// Create an account private key.
				privateKeys, err := testutil.GenerateAccountPrivateKeys(1)
				require.NoError(t, err)

				// Bootstrap a ledger, creating accounts with the provided private keys and the root account.
				accounts, err := testutil.CreateAccounts(vm, view, programs, privateKeys, chain)
				require.NoError(t, err)

				// deposit more flow to increase capacity
				txBody := flow.NewTransactionBody().
					SetScript([]byte(fmt.Sprintf(`
					import FungibleToken from %s
					import FlowToken from %s

					transaction {
						prepare(signer: AuthAccount, service: AuthAccount) {
							signer.contracts.add(name: "%s", code: "%s".decodeHex())

							let vaultRef = service.borrow<&FlowToken.Vault>(from: /storage/flowTokenVault)!
							// deposit additional flow
							let payment <- vaultRef.withdraw(amount: 10.0) as! @FlowToken.Vault

							let receiver = signer.getCapability(/public/flowTokenReceiver)!.borrow<&{FungibleToken.Receiver}>() 
								?? panic("Could not borrow receiver reference to the recipient's Vault")
							receiver.deposit(from: <-payment)
						}
					}`, fvm.FungibleTokenAddress(chain).HexWithPrefix(),
						fvm.FlowTokenAddress(chain).HexWithPrefix(),
						"Container",
						hex.EncodeToString([]byte(script))))).
					AddAuthorizer(accounts[0]).
					AddAuthorizer(chain.ServiceAddress()).
					SetProposalKey(chain.ServiceAddress(), 0, 0).
					SetPayer(chain.ServiceAddress())

				err = testutil.SignPayload(txBody, accounts[0], privateKeys[0])
				require.NoError(t, err)

				err = testutil.SignEnvelope(txBody, chain.ServiceAddress(), unittest.ServiceAccountPrivateKey)
				require.NoError(t, err)

				tx := fvm.Transaction(txBody, 0)

				err = vm.Run(ctx, tx, view, programs)
				require.NoError(t, err)

				require.NoError(t, tx.Err)
			}))
}

var createAccountScript = []byte(`
    transaction {
        prepare(signer: AuthAccount) {
            let acct = AuthAccount(payer: signer)
        }
    }
`)

func TestBlockContext_ExecuteScript(t *testing.T) {

	t.Parallel()

	rt := fvm.NewInterpreterRuntime()

	chain := flow.Mainnet.Chain()

	vm := fvm.NewVirtualMachine(rt)

	ctx := fvm.NewContext(
		zerolog.Nop(),
		fvm.WithChain(chain),
		fvm.WithCadenceLogging(true),
	)

	t.Run("script success", func(t *testing.T) {
		code := []byte(`
            pub fun main(): Int {
                return 42
            }
        `)

		ledger := testutil.RootBootstrappedLedger(vm, ctx)

		script := fvm.Script(code)

		err := vm.Run(ctx, script, ledger, programs.NewEmptyPrograms())
		assert.NoError(t, err)

		assert.NoError(t, script.Err)
	})

	t.Run("script failure", func(t *testing.T) {
		code := []byte(`
            pub fun main(): Int {
                assert(1 == 2)
                return 42
            }
        `)

		ledger := testutil.RootBootstrappedLedger(vm, ctx)

		script := fvm.Script(code)

		err := vm.Run(ctx, script, ledger, programs.NewEmptyPrograms())
		assert.NoError(t, err)

		assert.Error(t, script.Err)
	})

	t.Run("script logs", func(t *testing.T) {
		code := []byte(`
            pub fun main(): Int {
                log("foo")
                log("bar")
                return 42
            }
        `)

		ledger := testutil.RootBootstrappedLedger(vm, ctx)

		script := fvm.Script(code)

		err := vm.Run(ctx, script, ledger, programs.NewEmptyPrograms())
		assert.NoError(t, err)

		assert.NoError(t, script.Err)
		require.Len(t, script.Logs, 2)
		assert.Equal(t, "\"foo\"", script.Logs[0])
		assert.Equal(t, "\"bar\"", script.Logs[1])
	})
}

func TestBlockContext_GetBlockInfo(t *testing.T) {

	t.Parallel()

	rt := fvm.NewInterpreterRuntime()

	chain := flow.Mainnet.Chain()

	vm := fvm.NewVirtualMachine(rt)

	ctx := fvm.NewContext(
		zerolog.Nop(),
		fvm.WithChain(chain),
		fvm.WithCadenceLogging(true),
	)

	blocks := new(fvmmock.Blocks)

	block1 := unittest.BlockFixture()
	block2 := unittest.BlockWithParentFixture(block1.Header)
	block3 := unittest.BlockWithParentFixture(block2.Header)

	blocks.On("ByHeightFrom", block1.Header.Height, block1.Header).Return(block1.Header, nil)
	blocks.On("ByHeightFrom", block2.Header.Height, block1.Header).Return(block2.Header, nil)

	type logPanic struct{}
	blocks.On("ByHeightFrom", block3.Header.Height, block1.Header).Run(func(args mock.Arguments) { panic(logPanic{}) })

	blockCtx := fvm.NewContextFromParent(ctx, fvm.WithBlocks(blocks), fvm.WithBlockHeader(block1.Header))

	t.Run("works as transaction", func(t *testing.T) {
		txBody := flow.NewTransactionBody().
			SetScript([]byte(`
                transaction {
                    execute {
                        let block = getCurrentBlock()
                        log(block)

                        let nextBlock = getBlock(at: block.height + UInt64(1))
                        log(nextBlock)
                    }
                }
            `))

		err := testutil.SignTransactionAsServiceAccount(txBody, 0, chain)
		require.NoError(t, err)

		ledger := testutil.RootBootstrappedLedger(vm, ctx)
		require.NoError(t, err)

		tx := fvm.Transaction(txBody, 0)

		err = vm.Run(blockCtx, tx, ledger, programs.NewEmptyPrograms())
		assert.NoError(t, err)

		assert.NoError(t, tx.Err)

		require.Len(t, tx.Logs, 2)
		assert.Equal(
			t,
			fmt.Sprintf(
				"Block(height: %v, view: %v, id: 0x%x, timestamp: %.8f)",
				block1.Header.Height,
				block1.Header.View,
				block1.ID(),
				float64(block1.Header.Timestamp.Unix()),
			),
			tx.Logs[0],
		)
		assert.Equal(
			t,
			fmt.Sprintf(
				"Block(height: %v, view: %v, id: 0x%x, timestamp: %.8f)",
				block2.Header.Height,
				block2.Header.View,
				block2.ID(),
				float64(block2.Header.Timestamp.Unix()),
			),
			tx.Logs[1],
		)
	})

	t.Run("works as script", func(t *testing.T) {
		code := []byte(`
            pub fun main() {
                let block = getCurrentBlock()
                log(block)

                let nextBlock = getBlock(at: block.height + UInt64(1))
                log(nextBlock)
            }
        `)

		ledger := testutil.RootBootstrappedLedger(vm, ctx)

		script := fvm.Script(code)

		err := vm.Run(blockCtx, script, ledger, programs.NewEmptyPrograms())
		assert.NoError(t, err)

		assert.NoError(t, script.Err)

		require.Len(t, script.Logs, 2)
		assert.Equal(t,
			fmt.Sprintf(
				"Block(height: %v, view: %v, id: 0x%x, timestamp: %.8f)",
				block1.Header.Height,
				block1.Header.View,
				block1.ID(),
				float64(block1.Header.Timestamp.Unix()),
			),
			script.Logs[0],
		)
		assert.Equal(
			t,
			fmt.Sprintf(
				"Block(height: %v, view: %v, id: 0x%x, timestamp: %.8f)",
				block2.Header.Height,
				block2.Header.View,
				block2.ID(),
				float64(block2.Header.Timestamp.Unix()),
			),
			script.Logs[1],
		)
	})

	t.Run("panics if external function panics in transaction", func(t *testing.T) {
		tx := flow.NewTransactionBody().
			SetScript([]byte(`
                transaction {
                    execute {
                        let block = getCurrentBlock()
                        let nextBlock = getBlock(at: block.height + UInt64(2))
                    }
                }
            `))

		err := testutil.SignTransactionAsServiceAccount(tx, 0, chain)
		require.NoError(t, err)

		ledger := testutil.RootBootstrappedLedger(vm, ctx)
		require.NoError(t, err)

		assert.PanicsWithValue(t, interpreter.ExternalError{
			Recovered: logPanic{},
		}, func() {
			_ = vm.Run(blockCtx, fvm.Transaction(tx, 0), ledger, programs.NewEmptyPrograms())
		})
	})

	t.Run("panics if external function panics in script", func(t *testing.T) {
		script := []byte(`
            pub fun main() {
                let block = getCurrentBlock()
                let nextBlock = getBlock(at: block.height + UInt64(2))
            }
        `)

		ledger := testutil.RootBootstrappedLedger(vm, ctx)

		assert.PanicsWithValue(t, interpreter.ExternalError{
			Recovered: logPanic{},
		}, func() {
			_ = vm.Run(blockCtx, fvm.Script(script), ledger, programs.NewEmptyPrograms())
		})
	})
}

func TestBlockContext_GetAccount(t *testing.T) {

	t.Parallel()

	const count = 100

	rt := fvm.NewInterpreterRuntime()

	chain := flow.Mainnet.Chain()

	vm := fvm.NewVirtualMachine(rt)

	ctx := fvm.NewContext(
		zerolog.Nop(),
		fvm.WithChain(chain),
		fvm.WithCadenceLogging(true),
	)

	sequenceNumber := uint64(0)

	ledger := testutil.RootBootstrappedLedger(vm, ctx)

	programs := programs.NewEmptyPrograms()

	createAccount := func() (flow.Address, crypto.PublicKey) {
		privateKey, txBody := testutil.CreateAccountCreationTransaction(t, chain)

		txBody.SetProposalKey(chain.ServiceAddress(), 0, sequenceNumber)
		txBody.SetPayer(chain.ServiceAddress())
		sequenceNumber++

		rootHasher := hash.NewSHA2_256()

		err := txBody.SignEnvelope(
			chain.ServiceAddress(),
			0,
			unittest.ServiceAccountPrivateKey.PrivateKey,
			rootHasher,
		)
		require.NoError(t, err)

		// execute the transaction
		tx := fvm.Transaction(txBody, 0)

		err = vm.Run(ctx, tx, ledger, programs)
		require.NoError(t, err)

		assert.NoError(t, tx.Err)

		accountCreatedEvents := filterAccountCreatedEvents(tx.Events)

		require.Len(t, accountCreatedEvents, 1)

		// read the address of the account created (e.g. "0x01" and convert it to flow.address)
		data, err := jsoncdc.Decode(accountCreatedEvents[0].Payload)
		require.NoError(t, err)
		address := flow.Address(data.(cadence.Event).Fields[0].(cadence.Address))

		return address, privateKey.PublicKey(fvm.AccountKeyWeightThreshold).PublicKey
	}

	addressGen := chain.NewAddressGenerator()
	// skip the addresses of 4 reserved accounts
	for i := 0; i < 4; i++ {
		_, err := addressGen.NextAddress()
		require.NoError(t, err)
	}

	// create a bunch of accounts
	accounts := make(map[flow.Address]crypto.PublicKey, count)
	for i := 0; i < count; i++ {
		address, key := createAccount()
		expectedAddress, err := addressGen.NextAddress()
		require.NoError(t, err)

		assert.Equal(t, expectedAddress, address)
		accounts[address] = key
	}

	// happy path - get each of the created account and check if it is the right one
	t.Run("get accounts", func(t *testing.T) {
		for address, expectedKey := range accounts {

			account, err := vm.GetAccount(ctx, address, ledger, programs)
			require.NoError(t, err)

			assert.Len(t, account.Keys, 1)
			actualKey := account.Keys[0].PublicKey
			assert.Equal(t, expectedKey, actualKey)
		}
	})

	// non-happy path - get an account that was never created
	t.Run("get a non-existing account", func(t *testing.T) {
		address, err := addressGen.NextAddress()
		require.NoError(t, err)

		var account *flow.Account
		account, err = vm.GetAccount(ctx, address, ledger, programs)
		assert.True(t, errors.IsAccountNotFoundError(err))
		assert.Nil(t, account)
	})
}

func TestBlockContext_UnsafeRandom(t *testing.T) {

	t.Parallel()

	rt := fvm.NewInterpreterRuntime()

	chain := flow.Mainnet.Chain()

	vm := fvm.NewVirtualMachine(rt)

	header := flow.Header{Height: 42}

	ctx := fvm.NewContext(
		zerolog.Nop(),
		fvm.WithChain(chain),
		fvm.WithBlockHeader(&header),
		fvm.WithCadenceLogging(true),
	)

	t.Run("works as transaction", func(t *testing.T) {
		txBody := flow.NewTransactionBody().
			SetScript([]byte(`
                transaction {
                    execute {
                        let rand = unsafeRandom()
                        log(rand)
                    }
                }
            `))

		err := testutil.SignTransactionAsServiceAccount(txBody, 0, chain)
		require.NoError(t, err)

		ledger := testutil.RootBootstrappedLedger(vm, ctx)
		require.NoError(t, err)

		tx := fvm.Transaction(txBody, 0)

		err = vm.Run(ctx, tx, ledger, programs.NewEmptyPrograms())
		assert.NoError(t, err)

		assert.NoError(t, tx.Err)

		require.Len(t, tx.Logs, 1)

		num, err := strconv.ParseUint(tx.Logs[0], 10, 64)
		require.NoError(t, err)
		require.Equal(t, uint64(0xb9c618010e32a0fb), num)
	})
}

func TestBlockContext_ExecuteTransaction_CreateAccount_WithMonotonicAddresses(t *testing.T) {

	t.Parallel()

	rt := fvm.NewInterpreterRuntime()

	chain := flow.MonotonicEmulator.Chain()

	vm := fvm.NewVirtualMachine(rt)

	ctx := fvm.NewContext(
		zerolog.Nop(),
		fvm.WithChain(chain),
	)

	ledger := testutil.RootBootstrappedLedger(vm, ctx)

	txBody := flow.NewTransactionBody().
		SetScript(createAccountScript).
		AddAuthorizer(chain.ServiceAddress())

	err := testutil.SignTransactionAsServiceAccount(txBody, 0, chain)
	require.NoError(t, err)

	tx := fvm.Transaction(txBody, 0)

	err = vm.Run(ctx, tx, ledger, programs.NewEmptyPrograms())
	assert.NoError(t, err)

	assert.NoError(t, tx.Err)

	accountCreatedEvents := filterAccountCreatedEvents(tx.Events)

	require.Len(t, accountCreatedEvents, 1)

	data, err := jsoncdc.Decode(accountCreatedEvents[0].Payload)
	require.NoError(t, err)
	address := flow.Address(data.(cadence.Event).Fields[0].(cadence.Address))

	assert.Equal(t, flow.HexToAddress("05"), address)
}

func TestSignatureVerification(t *testing.T) {

	t.Parallel()

	type signatureAlgorithm struct {
		name       string
		seedLength int
		algorithm  crypto.SigningAlgorithm
	}

	signatureAlgorithms := []signatureAlgorithm{
		{"ECDSA_P256", crypto.KeyGenSeedMinLenECDSAP256, crypto.ECDSAP256},
		{"ECDSA_secp256k1", crypto.KeyGenSeedMinLenECDSASecp256k1, crypto.ECDSASecp256k1},
	}

	type hashAlgorithm struct {
		name      string
		newHasher func() hash.Hasher
	}

	hashAlgorithms := []hashAlgorithm{
		{
			"SHA3_256",
			func() hash.Hasher {
				return hash.NewSHA3_256()
			},
		},
		{
			"SHA2_256",
			func() hash.Hasher {
				return hash.NewSHA2_256()
			},
		},
	}

	testForHash := func(signatureAlgorithm signatureAlgorithm, hashAlgorithm hashAlgorithm) {

		code := []byte(
			fmt.Sprintf(
				`
                      import Crypto

                      pub fun main(
                          rawPublicKeys: [[UInt8]],
                          message: [UInt8],
                          signatures: [[UInt8]],
                          weight: UFix64,
                      ): Bool {
                          let keyList = Crypto.KeyList()

                          for rawPublicKey in rawPublicKeys {
                              keyList.add(
                                  PublicKey(
                                      publicKey: rawPublicKey,
                                      signatureAlgorithm: SignatureAlgorithm.%s
                                  ),
                                  hashAlgorithm: HashAlgorithm.%s,
                                  weight: weight,
                              )
                          }

                          let signatureSet: [Crypto.KeyListSignature] = []

                          var i = 0
                          for signature in signatures {
                              signatureSet.append(
                                  Crypto.KeyListSignature(
                                      keyIndex: i,
                                      signature: signature
                                  )
                              )
                              i = i + 1
                          }

                          return keyList.verify(
                              signatureSet: signatureSet,
                              signedData: message,
                          )
                      }
                    `,
				signatureAlgorithm.name,
				hashAlgorithm.name,
			),
		)

		t.Run(fmt.Sprintf("%s %s", signatureAlgorithm.name, hashAlgorithm.name), func(t *testing.T) {

			createKey := func() (privateKey crypto.PrivateKey, publicKey cadence.Array) {
				seed := make([]byte, signatureAlgorithm.seedLength)

				var err error

				_, err = rand.Read(seed)
				require.NoError(t, err)

				privateKey, err = crypto.GeneratePrivateKey(signatureAlgorithm.algorithm, seed)
				require.NoError(t, err)

				publicKey = testutil.BytesToCadenceArray(
					privateKey.PublicKey().Encode(),
				)

				return privateKey, publicKey
			}

			createMessage := func(m string) (signableMessage []byte, message cadence.Array) {
				signableMessage = []byte(m)

				message = testutil.BytesToCadenceArray(signableMessage)

				return signableMessage, message
			}

			signMessage := func(privateKey crypto.PrivateKey, m []byte) cadence.Array {
				message := m
				if hashAlgorithm.name != "KMAC128_BLS_BLS12_381" {
					message = append(
						flow.UserDomainTag[:],
						m...,
					)
				}

				signature, err := privateKey.Sign(message, hashAlgorithm.newHasher())
				require.NoError(t, err)

				return testutil.BytesToCadenceArray(signature)
			}

			t.Run("Single key", newVMTest().run(
				func(
					t *testing.T,
					vm *fvm.VirtualMachine,
					chain flow.Chain,
					ctx fvm.Context,
					view state.View,
					programs *programs.Programs,
				) {
					privateKey, publicKey := createKey()
					signableMessage, message := createMessage("foo")
					signature := signMessage(privateKey, signableMessage)
					weight, _ := cadence.NewUFix64("1.0")

					publicKeys := cadence.NewArray([]cadence.Value{
						publicKey,
					})

					signatures := cadence.NewArray([]cadence.Value{
						signature,
					})

					t.Run("Valid", func(t *testing.T) {
						script := fvm.Script(code).WithArguments(
							jsoncdc.MustEncode(publicKeys),
							jsoncdc.MustEncode(message),
							jsoncdc.MustEncode(signatures),
							jsoncdc.MustEncode(weight),
						)

						err := vm.Run(ctx, script, view, programs)
						assert.NoError(t, err)
						assert.NoError(t, script.Err)

						assert.Equal(t, cadence.NewBool(true), script.Value)
					})

					t.Run("Invalid message", func(t *testing.T) {
						_, invalidRawMessage := createMessage("bar")

						script := fvm.Script(code).WithArguments(
							jsoncdc.MustEncode(publicKeys),
							jsoncdc.MustEncode(invalidRawMessage),
							jsoncdc.MustEncode(signatures),
							jsoncdc.MustEncode(weight),
						)

						err := vm.Run(ctx, script, view, programs)
						assert.NoError(t, err)
						assert.NoError(t, script.Err)

						assert.Equal(t, cadence.NewBool(false), script.Value)
					})

					t.Run("Invalid signature", func(t *testing.T) {
						invalidPrivateKey, _ := createKey()
						invalidRawSignature := signMessage(invalidPrivateKey, signableMessage)

						invalidRawSignatures := cadence.NewArray([]cadence.Value{
							invalidRawSignature,
						})

						script := fvm.Script(code).WithArguments(
							jsoncdc.MustEncode(publicKeys),
							jsoncdc.MustEncode(message),
							jsoncdc.MustEncode(invalidRawSignatures),
							jsoncdc.MustEncode(weight),
						)

						err := vm.Run(ctx, script, view, programs)
						assert.NoError(t, err)
						assert.NoError(t, script.Err)

						assert.Equal(t, cadence.NewBool(false), script.Value)
					})

					t.Run("Malformed public key", func(t *testing.T) {
						invalidPublicKey := testutil.BytesToCadenceArray([]byte{1, 2, 3})

						invalidPublicKeys := cadence.NewArray([]cadence.Value{
							invalidPublicKey,
						})

						script := fvm.Script(code).WithArguments(
							jsoncdc.MustEncode(invalidPublicKeys),
							jsoncdc.MustEncode(message),
							jsoncdc.MustEncode(signatures),
							jsoncdc.MustEncode(weight),
						)

						err := vm.Run(ctx, script, view, programs)
						require.NoError(t, err)
						require.Error(t, script.Err)
					})
				},
			))

			t.Run("Multiple keys", newVMTest().run(
				func(
					t *testing.T,
					vm *fvm.VirtualMachine,
					chain flow.Chain,
					ctx fvm.Context,
					view state.View,
					programs *programs.Programs,
				) {
					privateKeyA, publicKeyA := createKey()
					privateKeyB, publicKeyB := createKey()
					privateKeyC, publicKeyC := createKey()

					publicKeys := cadence.NewArray([]cadence.Value{
						publicKeyA,
						publicKeyB,
						publicKeyC,
					})

					signableMessage, message := createMessage("foo")

					signatureA := signMessage(privateKeyA, signableMessage)
					signatureB := signMessage(privateKeyB, signableMessage)
					signatureC := signMessage(privateKeyC, signableMessage)

					weight, _ := cadence.NewUFix64("0.5")

					t.Run("3 of 3", func(t *testing.T) {
						signatures := cadence.NewArray([]cadence.Value{
							signatureA,
							signatureB,
							signatureC,
						})

						script := fvm.Script(code).WithArguments(
							jsoncdc.MustEncode(publicKeys),
							jsoncdc.MustEncode(message),
							jsoncdc.MustEncode(signatures),
							jsoncdc.MustEncode(weight),
						)

						err := vm.Run(ctx, script, view, programs)
						assert.NoError(t, err)
						assert.NoError(t, script.Err)

						assert.Equal(t, cadence.NewBool(true), script.Value)
					})

					t.Run("2 of 3", func(t *testing.T) {
						signatures := cadence.NewArray([]cadence.Value{
							signatureA,
							signatureB,
						})

						script := fvm.Script(code).WithArguments(
							jsoncdc.MustEncode(publicKeys),
							jsoncdc.MustEncode(message),
							jsoncdc.MustEncode(signatures),
							jsoncdc.MustEncode(weight),
						)

						err := vm.Run(ctx, script, view, programs)
						assert.NoError(t, err)
						assert.NoError(t, script.Err)

						assert.Equal(t, cadence.NewBool(true), script.Value)
					})

					t.Run("1 of 3", func(t *testing.T) {
						signatures := cadence.NewArray([]cadence.Value{
							signatureA,
						})

						script := fvm.Script(code).WithArguments(
							jsoncdc.MustEncode(publicKeys),
							jsoncdc.MustEncode(message),
							jsoncdc.MustEncode(signatures),
							jsoncdc.MustEncode(weight),
						)

						err := vm.Run(ctx, script, view, programs)
						assert.NoError(t, err)
						assert.NoError(t, script.Err)

						assert.Equal(t, cadence.NewBool(false), script.Value)
					})
				},
			))
		})
	}

	for _, signatureAlgorithm := range signatureAlgorithms {
		for _, hashAlgorithm := range hashAlgorithms {
			testForHash(signatureAlgorithm, hashAlgorithm)
		}
	}

	testForHash(signatureAlgorithm{
		"BLS_BLS12_381",
		crypto.KeyGenSeedMinLenBLSBLS12381,
		crypto.BLSBLS12381,
	}, hashAlgorithm{
		"KMAC128_BLS_BLS12_381",
		func() hash.Hasher {
			return crypto.NewBLSKMAC(flow.UserTagString)
		},
	})
}

func TestHashing(t *testing.T) {

	t.Parallel()

	rt := fvm.NewInterpreterRuntime()

	chain := flow.Mainnet.Chain()

	vm := fvm.NewVirtualMachine(rt)

	ctx := fvm.NewContext(
		zerolog.Nop(),
		fvm.WithChain(chain),
		fvm.WithCadenceLogging(true),
	)

	ledger := testutil.RootBootstrappedLedger(vm, ctx)

	hashScript := func(hashName string) []byte {
		return []byte(fmt.Sprintf(
			`
				import Crypto
				
				pub fun main(data: [UInt8]): [UInt8] {
					return Crypto.hash(data, algorithm: HashAlgorithm.%s)
				}
			`, hashName))
	}
	hashWithTagScript := func(hashName string) []byte {
		return []byte(fmt.Sprintf(
			`
				import Crypto
				
				pub fun main(data: [UInt8], tag: String): [UInt8] {
					return Crypto.hashWithTag(data, tag: tag, algorithm: HashAlgorithm.%s)
				}
			`, hashName))
	}

	data := []byte("some random message")
	encodedBytes := make([]cadence.Value, len(data))
	for i := range encodedBytes {
		encodedBytes[i] = cadence.NewUInt8(data[i])
	}
	cadenceData := jsoncdc.MustEncode(cadence.NewArray(encodedBytes))

	// ===== Test Cases =====
	cases := []struct {
		Algo    runtime.HashAlgorithm
		WithTag bool
		Tag     string
		Check   func(t *testing.T, result string, scriptErr errors.Error, executionErr error)
	}{
		{
			Algo:    runtime.HashAlgorithmSHA2_256,
			WithTag: false,
			Check: func(t *testing.T, result string, scriptErr errors.Error, executionErr error) {
				require.NoError(t, scriptErr)
				require.NoError(t, executionErr)
				require.Equal(t, "68fb87dfba69b956f4ba98b748a75a604f99b38a4f2740290037957f7e830da8", result)
			},
		},
		{
			Algo:    runtime.HashAlgorithmSHA2_384,
			WithTag: false,
			Check: func(t *testing.T, result string, scriptErr errors.Error, executionErr error) {
				require.NoError(t, scriptErr)
				require.NoError(t, executionErr)
				require.Equal(t, "a9b3e62ab9b2a33020e015f245b82e063afd1398211326408bc8fc31c2c15859594b0aee263fbb02f6d8b5065ad49df2", result)
			},
		},
		{
			Algo:    runtime.HashAlgorithmSHA3_256,
			WithTag: false,
			Check: func(t *testing.T, result string, scriptErr errors.Error, executionErr error) {
				require.NoError(t, scriptErr)
				require.NoError(t, executionErr)
				require.Equal(t, "38effea5ab9082a2cb0dc9adfafaf88523e8f3ce74bfbeac85ffc719cc2c4677", result)
			},
		},
		{
			Algo:    runtime.HashAlgorithmSHA3_384,
			WithTag: false,
			Check: func(t *testing.T, result string, scriptErr errors.Error, executionErr error) {
				require.NoError(t, scriptErr)
				require.NoError(t, executionErr)
				require.Equal(t, "f41e8de9af0c1f46fc56d5a776f1bd500530879a85f3b904821810295927e13a54f3e936dddb84669021052eb12966c3", result)
			},
		},
		{
			Algo:    runtime.HashAlgorithmSHA2_256,
			WithTag: true,
			Tag:     "some_tag",
			Check: func(t *testing.T, result string, scriptErr errors.Error, executionErr error) {
				require.NoError(t, scriptErr)
				require.NoError(t, executionErr)
				require.Equal(t, "4e07609b9a856a5e10703d1dba73be34d9ca0f4e780859d66983f41d746ec8b2", result)
			},
		},
		{
			Algo:    runtime.HashAlgorithmSHA2_384,
			WithTag: true,
			Tag:     "some_tag",
			Check: func(t *testing.T, result string, scriptErr errors.Error, executionErr error) {
				require.NoError(t, scriptErr)
				require.NoError(t, executionErr)
				require.Equal(t, "f9bd89e15f341a225656944dc8b3c405e66a0f97838ad44c9803164c911e677aea7ad4e24486fba3f803d83ed1ccfce5", result)
			},
		},
		{
			Algo:    runtime.HashAlgorithmSHA3_256,
			WithTag: true,
			Tag:     "some_tag",
			Check: func(t *testing.T, result string, scriptErr errors.Error, executionErr error) {
				require.NoError(t, scriptErr)
				require.NoError(t, executionErr)
				require.Equal(t, "f59e2ccc9d7f008a96948a31573670d9976a4a161601ab1cd1d2da019779a0f6", result)
			},
		},
		{
			Algo:    runtime.HashAlgorithmSHA3_384,
			WithTag: true,
			Tag:     "some_tag",
			Check: func(t *testing.T, result string, scriptErr errors.Error, executionErr error) {
				require.NoError(t, scriptErr)
				require.NoError(t, executionErr)
				require.Equal(t, "e7875eafdb53327faeace8478d1650c6547d04fb4fb42f34509ad64bde0267bea7e1b3af8fda3ef9d9c9327dd4e97a96", result)
			},
		},
		{
			Algo:    runtime.HashAlgorithmKMAC128_BLS_BLS12_381,
			WithTag: false,
			Check: func(t *testing.T, result string, scriptErr errors.Error, executionErr error) {
				require.NoError(t, scriptErr)
				require.NoError(t, executionErr)
				require.Equal(t, "627d7e8fe50384601ca550ceecb61c23e9cbde7feb75ae6b53227f128f2dc3b78b543a044058403e4822f88cb7040d90d588c9e8575f0de3012fe7edaf02b9997a8a5fad234d21b2af359ec3abaeaf4a7ef60e5f04623a983bd5e071f4113678710e910d48ac4d1713073a707ab9057867e0ba32aca6b33010b1d20b8006dd25", result)
			},
		},
		{
			Algo:    runtime.HashAlgorithmKMAC128_BLS_BLS12_381,
			WithTag: true,
			Tag:     "some_tag",
			Check: func(t *testing.T, result string, scriptErr errors.Error, executionErr error) {
				require.NoError(t, scriptErr)
				require.NoError(t, executionErr)
				require.Equal(t, "dc6889f9ca46803a9c7759068989dfc3cffe632fd991e25f6589603c73b7891e2f4736eebe5248f211bbddaa3d763b1b9318185eaf3ab3bfd6f159f345c3148795e4ff3ad376c98d5616febebcf4520ca2a83dda4be2f98b1ead9fb5a622355305b156e06db173a9e1d7af973b11acc1e714cd3aa0fb367dfaadc5a957b4742b", result)
			},
		},
	}
	// ======================

	for i, c := range cases {
		t.Run(fmt.Sprintf("case %d: %s with tag: %v", i, c.Algo, c.WithTag), func(t *testing.T) {
			code := hashScript(c.Algo.Name())
			if c.WithTag {
				code = hashWithTagScript(c.Algo.Name())
			}

			script := fvm.Script(code)

			if c.WithTag {
				script = script.WithArguments(
					cadenceData,
					jsoncdc.MustEncode(cadence.String(c.Tag)),
				)
			} else {
				script = script.WithArguments(
					cadenceData,
				)
			}

			err := vm.Run(ctx, script, ledger, programs.NewEmptyPrograms())

			byteResult := make([]byte, 0)
			if err == nil && script.Err == nil {
				cadenceArray := script.Value.(cadence.Array)
				for _, value := range cadenceArray.Values {
					byteResult = append(byteResult, value.(cadence.UInt8).ToGoValue().(uint8))
				}
			}

			c.Check(t, hex.EncodeToString(byteResult), script.Err, err)
		})
	}

	hashAlgos := []runtime.HashAlgorithm{
		runtime.HashAlgorithmSHA2_256,
		runtime.HashAlgorithmSHA3_256,
		runtime.HashAlgorithmSHA2_384,
		runtime.HashAlgorithmSHA3_384,
		runtime.HashAlgorithmKMAC128_BLS_BLS12_381,
	}

	for i, algo := range hashAlgos {
		t.Run(fmt.Sprintf("compare hash results without tag %v: %v", i, algo), func(t *testing.T) {
			code := hashWithTagScript(algo.Name())
			script := fvm.Script(code)
			script = script.WithArguments(
				cadenceData,
				jsoncdc.MustEncode(cadence.String("")),
			)
			err := vm.Run(ctx, script, ledger, programs.NewEmptyPrograms())
			require.NoError(t, err)
			require.NoError(t, script.Err)

			result1 := make([]byte, 0)
			cadenceArray := script.Value.(cadence.Array)
			for _, value := range cadenceArray.Values {
				result1 = append(result1, value.(cadence.UInt8).ToGoValue().(uint8))
			}

			code = hashScript(algo.Name())
			script = fvm.Script(code)
			script = script.WithArguments(
				cadenceData,
			)
			err = vm.Run(ctx, script, ledger, programs.NewEmptyPrograms())
			require.NoError(t, err)
			require.NoError(t, script.Err)

			result2 := make([]byte, 0)
			cadenceArray = script.Value.(cadence.Array)
			for _, value := range cadenceArray.Values {
				result2 = append(result2, value.(cadence.UInt8).ToGoValue().(uint8))
			}

			result3, err := crypto2.HashWithTag(crypto2.RuntimeToCryptoHashingAlgorithm(algo), "", data)
			require.NoError(t, err)

			require.Equal(t, result1, result2)
			require.Equal(t, result1, result3)
		})
	}
}

func TestWithServiceAccount(t *testing.T) {

	t.Parallel()

	rt := fvm.NewInterpreterRuntime()

	chain := flow.Mainnet.Chain()

	vm := fvm.NewVirtualMachine(rt)

	ctxA := fvm.NewContext(
		zerolog.Nop(),
		fvm.WithChain(chain),
		fvm.WithTransactionProcessors(
			fvm.NewTransactionInvoker(zerolog.Nop()),
		),
	)

	view := utils.NewSimpleView()

	txBody := flow.NewTransactionBody().
		SetScript([]byte(`transaction { prepare(signer: AuthAccount) { AuthAccount(payer: signer) } }`)).
		AddAuthorizer(chain.ServiceAddress())

	t.Run("With service account enabled", func(t *testing.T) {
		tx := fvm.Transaction(txBody, 0)

		err := vm.Run(ctxA, tx, view, programs.NewEmptyPrograms())
		require.NoError(t, err)

		// transaction should fail on non-bootstrapped ledger
		require.Error(t, tx.Err)
	})

	t.Run("With service account disabled", func(t *testing.T) {
		ctxB := fvm.NewContextFromParent(ctxA, fvm.WithServiceAccount(false))

		tx := fvm.Transaction(txBody, 0)

		err := vm.Run(ctxB, tx, view, programs.NewEmptyPrograms())
		require.NoError(t, err)

		// transaction should succeed on non-bootstrapped ledger
		assert.NoError(t, tx.Err)
	})
}

func TestEventLimits(t *testing.T) {

	t.Parallel()

	rt := fvm.NewInterpreterRuntime()
	chain := flow.Mainnet.Chain()
	vm := fvm.NewVirtualMachine(rt)

	ctx := fvm.NewContext(
		zerolog.Nop(),
		fvm.WithChain(chain),
		fvm.WithTransactionProcessors(
			fvm.NewTransactionInvoker(zerolog.Nop()),
		),
	)

	ledger := testutil.RootBootstrappedLedger(vm, ctx)

	testContract := `
	access(all) contract TestContract {
		access(all) event LargeEvent(value: Int256, str: String, list: [UInt256], dic: {String: String})
		access(all) fun EmitEvent() {
			var s: Int256 = 1024102410241024
			var i = 0

			while i < 20 {
				emit LargeEvent(value: s, str: s.toString(), list:[], dic:{s.toString():s.toString()})
				i = i + 1
			}
		}
	}
	`

	deployingContractScriptTemplate := `
		transaction {
			prepare(signer: AuthAccount) {
				let code = "%s".decodeHex()
				signer.contracts.add(
					name: "TestContract",
					code: code
				)
		}
	}
	`

	ctx = fvm.NewContext(
		zerolog.Nop(),
		fvm.WithChain(chain),
		fvm.WithEventCollectionSizeLimit(2),
		fvm.WithTransactionProcessors(
			fvm.NewTransactionInvoker(zerolog.Nop()),
		),
	)

	txBody := flow.NewTransactionBody().
		SetScript([]byte(fmt.Sprintf(deployingContractScriptTemplate, hex.EncodeToString([]byte(testContract))))).
		SetPayer(chain.ServiceAddress()).
		AddAuthorizer(chain.ServiceAddress())

	programs := programs.NewEmptyPrograms()

	tx := fvm.Transaction(txBody, 0)
	err := vm.Run(ctx, tx, ledger, programs)
	require.NoError(t, err)

	txBody = flow.NewTransactionBody().
		SetScript([]byte(fmt.Sprintf(`
		import TestContract from 0x%s
			transaction {
			prepare(acct: AuthAccount) {}
			execute {
				TestContract.EmitEvent()
			}
		}`, chain.ServiceAddress()))).
		AddAuthorizer(chain.ServiceAddress())

	t.Run("With limits", func(t *testing.T) {
		txBody.Payer = unittest.RandomAddressFixture()
		tx := fvm.Transaction(txBody, 0)
		err := vm.Run(ctx, tx, ledger, programs)
		require.NoError(t, err)

		// transaction should fail due to event size limit
		assert.Error(t, tx.Err)
	})

	t.Run("With service account as payer", func(t *testing.T) {
		txBody.Payer = chain.ServiceAddress()
		tx := fvm.Transaction(txBody, 0)
		err := vm.Run(ctx, tx, ledger, programs)
		require.NoError(t, err)

		// transaction should not fail due to event size limit
		assert.NoError(t, tx.Err)
	})
}

func TestBlockContext_ExecuteTransaction_FailingTransactions(t *testing.T) {
	getBalance := func(vm *fvm.VirtualMachine, chain flow.Chain, ctx fvm.Context, view state.View, address flow.Address) uint64 {

		code := []byte(fmt.Sprintf(`
					import FungibleToken from 0x%s
					import FlowToken from 0x%s
					
					pub fun main(account: Address): UFix64 {
						let acct = getAccount(account)
						let vaultRef = acct.getCapability(/public/flowTokenBalance)
							.borrow<&FlowToken.Vault{FungibleToken.Balance}>()
							?? panic("Could not borrow Balance reference to the Vault")
					
						return vaultRef.balance
					}
				`, fvm.FungibleTokenAddress(chain), fvm.FlowTokenAddress(chain)))
		script := fvm.Script(code).WithArguments(
			jsoncdc.MustEncode(cadence.NewAddress(address)),
		)

		err := vm.Run(ctx, script, view, programs.NewEmptyPrograms())
		require.NoError(t, err)
		return script.Value.ToGoValue().(uint64)
	}

	t.Run("Transaction fails because of storage", newVMTest().withBootstrapProcedureOptions(
		fvm.WithMinimumStorageReservation(fvm.DefaultMinimumStorageReservation),
		fvm.WithAccountCreationFee(fvm.DefaultAccountCreationFee),
		fvm.WithStorageMBPerFLOW(fvm.DefaultStorageMBPerFLOW),
	).run(
		func(t *testing.T, vm *fvm.VirtualMachine, chain flow.Chain, ctx fvm.Context, view state.View, programs *programs.Programs) {
			ctx.LimitAccountStorage = true // this test requires storage limits to be enforced

			// Create an account private key.
			privateKeys, err := testutil.GenerateAccountPrivateKeys(1)
			require.NoError(t, err)

			// Bootstrap a ledger, creating accounts with the provided private keys and the root account.
			accounts, err := testutil.CreateAccounts(vm, view, programs, privateKeys, chain)
			require.NoError(t, err)

			balanceBefore := getBalance(vm, chain, ctx, view, accounts[0])

			txBody := transferTokensTx(chain).
				AddAuthorizer(accounts[0]).
				AddArgument(jsoncdc.MustEncode(cadence.UFix64(1))).
				AddArgument(jsoncdc.MustEncode(cadence.NewAddress(chain.ServiceAddress())))

			txBody.SetProposalKey(accounts[0], 0, 0)
			txBody.SetPayer(accounts[0])

			err = testutil.SignEnvelope(txBody, accounts[0], privateKeys[0])
			require.NoError(t, err)

			tx := fvm.Transaction(txBody, 0)

			err = vm.Run(ctx, tx, view, programs)
			require.NoError(t, err)

			require.Equal(t, (&errors.StorageCapacityExceededError{}).Code(), tx.Err.Code())

			balanceAfter := getBalance(vm, chain, ctx, view, accounts[0])

			require.Equal(t, balanceAfter, balanceBefore)
		}),
	)

	t.Run("Transaction sequence number check fails and sequence number is not incremented", newVMTest().withBootstrapProcedureOptions(
		fvm.WithMinimumStorageReservation(fvm.DefaultMinimumStorageReservation),
		fvm.WithAccountCreationFee(fvm.DefaultAccountCreationFee),
	).
		run(
			func(t *testing.T, vm *fvm.VirtualMachine, chain flow.Chain, ctx fvm.Context, view state.View, programs *programs.Programs) {
				ctx.LimitAccountStorage = true // this test requires storage limits to be enforced

				// Create an account private key.
				privateKeys, err := testutil.GenerateAccountPrivateKeys(1)
				require.NoError(t, err)

				// Bootstrap a ledger, creating accounts with the provided private keys and the root account.
				accounts, err := testutil.CreateAccounts(vm, view, programs, privateKeys, chain)
				require.NoError(t, err)

				txBody := transferTokensTx(chain).
					AddAuthorizer(accounts[0]).
					AddArgument(jsoncdc.MustEncode(cadence.UFix64(1_0000_0000_0000))).
					AddArgument(jsoncdc.MustEncode(cadence.NewAddress(chain.ServiceAddress())))

				// set wrong sequence number
				txBody.SetProposalKey(accounts[0], 0, 10)
				txBody.SetPayer(accounts[0])

				err = testutil.SignEnvelope(txBody, accounts[0], privateKeys[0])
				require.NoError(t, err)

				tx := fvm.Transaction(txBody, 0)

				err = vm.Run(ctx, tx, view, programs)
				require.NoError(t, err)
				require.Equal(t, (&errors.InvalidProposalSeqNumberError{}).Code(), tx.Err.Code())
				require.Equal(t, uint64(0), tx.Err.(*errors.InvalidProposalSeqNumberError).CurrentSeqNumber())
			}),
	)

	t.Run("Transaction invocation fails but sequence number is incremented", newVMTest().withBootstrapProcedureOptions(
		fvm.WithMinimumStorageReservation(fvm.DefaultMinimumStorageReservation),
		fvm.WithAccountCreationFee(fvm.DefaultAccountCreationFee),
		fvm.WithStorageMBPerFLOW(fvm.DefaultStorageMBPerFLOW),
	).
		run(
			func(t *testing.T, vm *fvm.VirtualMachine, chain flow.Chain, ctx fvm.Context, view state.View, programs *programs.Programs) {
				ctx.LimitAccountStorage = true // this test requires storage limits to be enforced

				// Create an account private key.
				privateKeys, err := testutil.GenerateAccountPrivateKeys(1)
				require.NoError(t, err)

				// Bootstrap a ledger, creating accounts with the provided private keys and the root account.
				accounts, err := testutil.CreateAccounts(vm, view, programs, privateKeys, chain)
				require.NoError(t, err)

				txBody := transferTokensTx(chain).
					AddAuthorizer(accounts[0]).
					AddArgument(jsoncdc.MustEncode(cadence.UFix64(1_0000_0000_0000))).
					AddArgument(jsoncdc.MustEncode(cadence.NewAddress(chain.ServiceAddress())))

				txBody.SetProposalKey(accounts[0], 0, 0)
				txBody.SetPayer(accounts[0])

				err = testutil.SignEnvelope(txBody, accounts[0], privateKeys[0])
				require.NoError(t, err)

				tx := fvm.Transaction(txBody, 0)

				err = vm.Run(ctx, tx, view, programs)
				require.NoError(t, err)

				require.IsType(t, &errors.CadenceRuntimeError{}, tx.Err)

				// send it again
				tx = fvm.Transaction(txBody, 0)

				err = vm.Run(ctx, tx, view, programs)
				require.NoError(t, err)

				require.Equal(t, (&errors.InvalidProposalSeqNumberError{}).Code(), tx.Err.Code())
				require.Equal(t, uint64(1), tx.Err.(*errors.InvalidProposalSeqNumberError).CurrentSeqNumber())
			}),
	)
}
func TestSigningWithTags(t *testing.T) {

	checkWithTag := func(tag []byte, shouldWork bool) func(t *testing.T) {
		return newVMTest().
			run(
				func(t *testing.T, vm *fvm.VirtualMachine, chain flow.Chain, ctx fvm.Context, view state.View, programs *programs.Programs) {
					// Create an account private key.
					privateKeys, err := testutil.GenerateAccountPrivateKeys(1)
					require.NoError(t, err)

					// Bootstrap a ledger, creating accounts with the provided private keys and the root account.
					accounts, err := testutil.CreateAccounts(vm, view, programs, privateKeys, chain)
					require.NoError(t, err)

					txBody := flow.NewTransactionBody().
						SetScript([]byte(`transaction(){}`))

					txBody.SetProposalKey(accounts[0], 0, 0)
					txBody.SetPayer(accounts[0])

					hasher, err := exeUtils.NewHasher(privateKeys[0].HashAlgo)
					require.NoError(t, err)

					sig, err := txBody.SignMessageWithTag(txBody.EnvelopeMessage(), tag, privateKeys[0].PrivateKey, hasher)
					require.NoError(t, err)
					txBody.AddEnvelopeSignature(accounts[0], 0, sig)

					tx := fvm.Transaction(txBody, 0)

					err = vm.Run(ctx, tx, view, programs)
					require.NoError(t, err)
					if shouldWork {
						require.NoError(t, tx.Err)
					} else {
						require.Error(t, tx.Err)
						require.IsType(t, tx.Err, &errors.InvalidProposalSignatureError{})
					}
				},
			)
	}

	cases := []struct {
		name      string
		tag       []byte
		shouldWok bool
	}{
		{
			name:      "no tag",
			tag:       nil,
			shouldWok: false,
		},
		{
			name:      "transaction tag",
			tag:       flow.TransactionDomainTag[:],
			shouldWok: true,
		},
		{
			name:      "user tag",
			tag:       flow.UserDomainTag[:],
			shouldWok: false,
		},
	}

	for i, c := range cases {
		works := "works"
		if !c.shouldWok {
			works = "doesn't work"
		}
		t.Run(fmt.Sprintf("Signing Transactions %d: with %s %s", i, c.name, works), checkWithTag(c.tag, c.shouldWok))
	}

}

func TestTransactionFeeDeduction(t *testing.T) {
	getBalance := func(vm *fvm.VirtualMachine, chain flow.Chain, ctx fvm.Context, view state.View, address flow.Address) uint64 {

		code := []byte(fmt.Sprintf(`
					import FungibleToken from 0x%s
					import FlowToken from 0x%s
					
					pub fun main(account: Address): UFix64 {
						let acct = getAccount(account)
						let vaultRef = acct.getCapability(/public/flowTokenBalance)
							.borrow<&FlowToken.Vault{FungibleToken.Balance}>()
							?? panic("Could not borrow Balance reference to the Vault")
					
						return vaultRef.balance
					}
				`, fvm.FungibleTokenAddress(chain), fvm.FlowTokenAddress(chain)))
		script := fvm.Script(code).WithArguments(
			jsoncdc.MustEncode(cadence.NewAddress(address)),
		)

		err := vm.Run(ctx, script, view, programs.NewEmptyPrograms())
		require.NoError(t, err)
		return script.Value.ToGoValue().(uint64)
	}

	type testCase struct {
		name          string
		fundWith      uint64
		tryToTransfer uint64
		checkResult   func(t *testing.T, balanceBefore uint64, balanceAfter uint64, tx *fvm.TransactionProcedure)
	}

	txFees := fvm.DefaultTransactionFees.ToGoValue().(uint64)
	fundingAmount := uint64(1_0000_0000)
	transferAmount := uint64(123_456)
	minimumStorageReservation := fvm.DefaultMinimumStorageReservation.ToGoValue().(uint64)

	testCases := []testCase{
		{
			name:          "Transaction fees are deducted",
			fundWith:      fundingAmount,
			tryToTransfer: 0,
			checkResult: func(t *testing.T, balanceBefore uint64, balanceAfter uint64, tx *fvm.TransactionProcedure) {
				require.NoError(t, tx.Err)
				require.Equal(t, txFees, balanceBefore-balanceAfter)
			},
		},
		{
			name:          "Transaction fee deduction emits events",
			fundWith:      fundingAmount,
			tryToTransfer: 0,
			checkResult: func(t *testing.T, balanceBefore uint64, balanceAfter uint64, tx *fvm.TransactionProcedure) {
				require.NoError(t, tx.Err)

				var deposits []flow.Event
				var withdraws []flow.Event

				for _, e := range tx.Events {
					if string(e.Type) == fmt.Sprintf("A.%s.FlowToken.TokensDeposited", fvm.FlowTokenAddress(flow.Testnet.Chain())) {
						deposits = append(deposits, e)
					}
					if string(e.Type) == fmt.Sprintf("A.%s.FlowToken.TokensWithdrawn", fvm.FlowTokenAddress(flow.Testnet.Chain())) {
						withdraws = append(withdraws, e)
					}
				}

				require.Len(t, deposits, 2)
				require.Len(t, withdraws, 2)
			},
		},
		{
			name:          "Transaction fees are deducted and tx is applied",
			fundWith:      fundingAmount,
			tryToTransfer: transferAmount,
			checkResult: func(t *testing.T, balanceBefore uint64, balanceAfter uint64, tx *fvm.TransactionProcedure) {
				require.NoError(t, tx.Err)
				require.Equal(t, txFees+transferAmount, balanceBefore-balanceAfter)
			},
		},
		{
			name:          "If just enough balance, fees are deducted",
			fundWith:      txFees + transferAmount,
			tryToTransfer: transferAmount,
			checkResult: func(t *testing.T, balanceBefore uint64, balanceAfter uint64, tx *fvm.TransactionProcedure) {
				require.NoError(t, tx.Err)
				require.Equal(t, uint64(0), balanceAfter)
			},
		},
		{
			// this is an edge case that is not applicable to any network.
			// If storage limits were on this would fail due to storage limits
			name:          "If not enough balance, transaction succeeds and fees are deducted to 0",
			fundWith:      txFees,
			tryToTransfer: 1,
			checkResult: func(t *testing.T, balanceBefore uint64, balanceAfter uint64, tx *fvm.TransactionProcedure) {
				require.NoError(t, tx.Err)
				require.Equal(t, uint64(0), balanceAfter)
			},
		},
		{
			name:          "If tx fails, fees are deducted",
			fundWith:      fundingAmount,
			tryToTransfer: 2 * fundingAmount,
			checkResult: func(t *testing.T, balanceBefore uint64, balanceAfter uint64, tx *fvm.TransactionProcedure) {
				require.Error(t, tx.Err)
				require.Equal(t, fundingAmount-txFees, balanceAfter)
			},
		},
		{
			name:          "If tx fails, fee deduction events are emitted",
			fundWith:      fundingAmount,
			tryToTransfer: 2 * fundingAmount,
			checkResult: func(t *testing.T, balanceBefore uint64, balanceAfter uint64, tx *fvm.TransactionProcedure) {
				require.Error(t, tx.Err)

				var deposits []flow.Event
				var withdraws []flow.Event

				for _, e := range tx.Events {
					if string(e.Type) == fmt.Sprintf("A.%s.FlowToken.TokensDeposited", fvm.FlowTokenAddress(flow.Testnet.Chain())) {
						deposits = append(deposits, e)
					}
					if string(e.Type) == fmt.Sprintf("A.%s.FlowToken.TokensWithdrawn", fvm.FlowTokenAddress(flow.Testnet.Chain())) {
						withdraws = append(withdraws, e)
					}
				}

				require.Len(t, deposits, 1)
				require.Len(t, withdraws, 1)
			},
		},
	}

	testCasesWithStorageEnabled := []testCase{
		{
			name:          "Transaction fees are deducted",
			fundWith:      fundingAmount,
			tryToTransfer: 0,
			checkResult: func(t *testing.T, balanceBefore uint64, balanceAfter uint64, tx *fvm.TransactionProcedure) {
				require.NoError(t, tx.Err)
				require.Equal(t, txFees, balanceBefore-balanceAfter)
			},
		},
		{
			name:          "Transaction fee deduction emits events",
			fundWith:      fundingAmount,
			tryToTransfer: 0,
			checkResult: func(t *testing.T, balanceBefore uint64, balanceAfter uint64, tx *fvm.TransactionProcedure) {
				require.NoError(t, tx.Err)

				var deposits []flow.Event
				var withdraws []flow.Event

				for _, e := range tx.Events {
					if string(e.Type) == fmt.Sprintf("A.%s.FlowToken.TokensDeposited", fvm.FlowTokenAddress(flow.Testnet.Chain())) {
						deposits = append(deposits, e)
					}
					if string(e.Type) == fmt.Sprintf("A.%s.FlowToken.TokensWithdrawn", fvm.FlowTokenAddress(flow.Testnet.Chain())) {
						withdraws = append(withdraws, e)
					}
				}

				require.Len(t, deposits, 2)
				require.Len(t, withdraws, 2)
			},
		},
		{
			name:          "Transaction fees are deducted and tx is applied",
			fundWith:      fundingAmount,
			tryToTransfer: transferAmount,
			checkResult: func(t *testing.T, balanceBefore uint64, balanceAfter uint64, tx *fvm.TransactionProcedure) {
				require.NoError(t, tx.Err)
				require.Equal(t, txFees+transferAmount, balanceBefore-balanceAfter)
			},
		},
		{
			name:          "If just enough balance, fees are deducted",
			fundWith:      txFees + transferAmount,
			tryToTransfer: transferAmount,
			checkResult: func(t *testing.T, balanceBefore uint64, balanceAfter uint64, tx *fvm.TransactionProcedure) {
				require.NoError(t, tx.Err)
				require.Equal(t, minimumStorageReservation, balanceAfter)
			},
		},
		{
			name:          "If tx fails, fees are deducted",
			fundWith:      fundingAmount,
			tryToTransfer: 2 * fundingAmount,
			checkResult: func(t *testing.T, balanceBefore uint64, balanceAfter uint64, tx *fvm.TransactionProcedure) {
				require.Error(t, tx.Err)
				require.Equal(t, fundingAmount-txFees+minimumStorageReservation, balanceAfter)
			},
		},
		{
			name:          "If tx fails, fee deduction events are emitted",
			fundWith:      fundingAmount,
			tryToTransfer: 2 * fundingAmount,
			checkResult: func(t *testing.T, balanceBefore uint64, balanceAfter uint64, tx *fvm.TransactionProcedure) {
				require.Error(t, tx.Err)

				var deposits []flow.Event
				var withdraws []flow.Event

				for _, e := range tx.Events {
					if string(e.Type) == fmt.Sprintf("A.%s.FlowToken.TokensDeposited", fvm.FlowTokenAddress(flow.Testnet.Chain())) {
						deposits = append(deposits, e)
					}
					if string(e.Type) == fmt.Sprintf("A.%s.FlowToken.TokensWithdrawn", fvm.FlowTokenAddress(flow.Testnet.Chain())) {
						withdraws = append(withdraws, e)
					}
				}

				require.Len(t, deposits, 1)
				require.Len(t, withdraws, 1)
			},
		},
		{
			name:          "If balance at minimum, transaction fails, fees are deducted and fee deduction events are emitted",
			fundWith:      0,
			tryToTransfer: 0,
			checkResult: func(t *testing.T, balanceBefore uint64, balanceAfter uint64, tx *fvm.TransactionProcedure) {
				require.Error(t, tx.Err)
				require.Equal(t, minimumStorageReservation-txFees, balanceAfter)

				var deposits []flow.Event
				var withdraws []flow.Event

				for _, e := range tx.Events {
					if string(e.Type) == fmt.Sprintf("A.%s.FlowToken.TokensDeposited", fvm.FlowTokenAddress(flow.Testnet.Chain())) {
						deposits = append(deposits, e)
					}
					if string(e.Type) == fmt.Sprintf("A.%s.FlowToken.TokensWithdrawn", fvm.FlowTokenAddress(flow.Testnet.Chain())) {
						withdraws = append(withdraws, e)
					}
				}

				require.Len(t, deposits, 1)
				require.Len(t, withdraws, 1)
			},
		},
	}

	runTx := func(tc testCase) func(t *testing.T, vm *fvm.VirtualMachine, chain flow.Chain, ctx fvm.Context, view state.View, programs *programs.Programs) {
		return func(t *testing.T, vm *fvm.VirtualMachine, chain flow.Chain, ctx fvm.Context, view state.View, programs *programs.Programs) {
			// ==== Create an account ====
			privateKey, txBody := testutil.CreateAccountCreationTransaction(t, chain)

			err := testutil.SignTransactionAsServiceAccount(txBody, 0, chain)
			require.NoError(t, err)

			tx := fvm.Transaction(txBody, 0)

			err = vm.Run(ctx, tx, view, programs)
			require.NoError(t, err)

			assert.NoError(t, tx.Err)

			assert.Len(t, tx.Events, 10)

			accountCreatedEvents := filterAccountCreatedEvents(tx.Events)

			require.Len(t, accountCreatedEvents, 1)

			// read the address of the account created (e.g. "0x01" and convert it to flow.address)
			data, err := jsoncdc.Decode(accountCreatedEvents[0].Payload)
			require.NoError(t, err)
			address := flow.Address(data.(cadence.Event).Fields[0].(cadence.Address))

			// ==== Transfer tokens to new account ====
			txBody = transferTokensTx(chain).
				AddAuthorizer(chain.ServiceAddress()).
				AddArgument(jsoncdc.MustEncode(cadence.UFix64(tc.fundWith))).
				AddArgument(jsoncdc.MustEncode(cadence.NewAddress(address)))

			txBody.SetProposalKey(chain.ServiceAddress(), 0, 1)
			txBody.SetPayer(chain.ServiceAddress())

			err = testutil.SignEnvelope(
				txBody,
				chain.ServiceAddress(),
				unittest.ServiceAccountPrivateKey,
			)
			require.NoError(t, err)

			tx = fvm.Transaction(txBody, 0)

			err = vm.Run(ctx, tx, view, programs)
			require.NoError(t, err)
			require.NoError(t, tx.Err)

			balanceBefore := getBalance(vm, chain, ctx, view, address)

			// ==== Transfer tokens from new account ====

			txBody = transferTokensTx(chain).
				AddAuthorizer(address).
				AddArgument(jsoncdc.MustEncode(cadence.UFix64(tc.tryToTransfer))).
				AddArgument(jsoncdc.MustEncode(cadence.NewAddress(chain.ServiceAddress())))

			txBody.SetProposalKey(address, 0, 0)
			txBody.SetPayer(address)

			err = testutil.SignEnvelope(
				txBody,
				address,
				privateKey,
			)
			require.NoError(t, err)

			tx = fvm.Transaction(txBody, 1)

			err = vm.Run(ctx, tx, view, programs)
			require.NoError(t, err)

			balanceAfter := getBalance(vm, chain, ctx, view, address)

			tc.checkResult(
				t,
				balanceBefore,
				balanceAfter,
				tx,
			)
		}
	}

	for i, tc := range testCases {
		t.Run(fmt.Sprintf("Transaction Fees %d: %s", i, tc.name), newVMTest().withBootstrapProcedureOptions(
			fvm.WithTransactionFee(fvm.DefaultTransactionFees),
		).withContextOptions(
			fvm.WithTransactionFeesEnabled(true),
		).run(
			runTx(tc)),
		)
	}

	for i, tc := range testCasesWithStorageEnabled {
		t.Run(fmt.Sprintf("Transaction Fees with storage %d: %s", i, tc.name), newVMTest().withBootstrapProcedureOptions(
			fvm.WithTransactionFee(fvm.DefaultTransactionFees),
			fvm.WithStorageMBPerFLOW(fvm.DefaultStorageMBPerFLOW),
			fvm.WithMinimumStorageReservation(fvm.DefaultMinimumStorageReservation),
			fvm.WithAccountCreationFee(fvm.DefaultAccountCreationFee),
		).withContextOptions(
			fvm.WithTransactionFeesEnabled(true),
			fvm.WithAccountStorageLimit(true),
		).run(
			runTx(tc)),
		)
	}
}<|MERGE_RESOLUTION|>--- conflicted
+++ resolved
@@ -83,13 +83,10 @@
 		err := vm.Run(ctx, fvm.Bootstrap(unittest.ServiceAccountPublicKey, bootstrapOpts...), view, programs)
 		require.NoError(t, err)
 
-<<<<<<< HEAD
-=======
 		f(t, vm, chain, ctx, view, programs)
 	}
 }
 
->>>>>>> cba6ccb9
 func transferTokensTx(chain flow.Chain) *flow.TransactionBody {
 	return flow.NewTransactionBody().
 		SetScript([]byte(fmt.Sprintf(`
