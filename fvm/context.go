--- conflicted
+++ resolved
@@ -89,13 +89,9 @@
 			NewTransactionAccountFrozenChecker(),
 			NewTransactionSignatureVerifier(AccountKeyWeightThreshold),
 			NewTransactionSequenceNumberChecker(),
-			NewTransactionInvocator(logger, true),
-			NewTransactionFeeDeductor(),
-<<<<<<< HEAD
-=======
 			NewTransactionAccountFrozenEnabler(),
 			NewTransactionInvocator(logger),
->>>>>>> 5df16e7c
+			NewTransactionFeeDeductor(),
 		},
 		ScriptProcessors: []ScriptProcessor{
 			NewScriptInvocator(),
