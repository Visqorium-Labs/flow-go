--- conflicted
+++ resolved
@@ -10,11 +10,8 @@
 
 	"github.com/fxamacker/cbor/v2"
 
-<<<<<<< HEAD
-=======
 	"github.com/onflow/flow-go/crypto"
 	"github.com/onflow/flow-go/crypto/hash"
->>>>>>> 2b2c8e14
 	"github.com/onflow/flow-go/model/flow"
 )
 
@@ -540,13 +537,6 @@
 	return a.setContractNames(contractNames, address)
 }
 
-<<<<<<< HEAD
-func getRegisterIDSize(inp flow.RegisterID) int {
-	size := 0
-	size += len(inp.Owner) + 2
-	size += len(inp.Controller) + 2
-	size += len(inp.Key) + 2
-=======
 // This tries to compute the amount bytes that will be used by the ledger
 // plus 2 on each part of the register id is due to header byte size needed
 // for encoding and decoding
@@ -555,7 +545,6 @@
 	size += 2 + len(inp.Owner)
 	size += 2 + len(inp.Controller)
 	size += 2 + len(inp.Key)
->>>>>>> 2b2c8e14
 	return size
 }
 
@@ -574,8 +563,6 @@
 	return binary.BigEndian.Uint64(input[:8]), input[8:], nil
 }
 
-<<<<<<< HEAD
-=======
 func (a *Accounts) GetAccountFrozen(address flow.Address) (bool, error) {
 	frozen, err := a.getValue(address, false, KeyAccountFrozen)
 	if err != nil {
@@ -611,7 +598,6 @@
 	return nil
 }
 
->>>>>>> 2b2c8e14
 // contractNames container for a list of contract names. Should always be sorted.
 // To ensure this, don't sort while reading it from storage, but sort it while adding/removing elements
 type contractNames []string
