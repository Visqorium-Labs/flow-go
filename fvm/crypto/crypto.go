--- conflicted
+++ resolved
@@ -61,20 +61,8 @@
 	return valid, nil
 }
 
-<<<<<<< HEAD
-func Hash(hashAlgo hash.HashingAlgorithm, tag string, data []byte) ([]byte, error) {
+func HashWithTag(hashAlgo hash.HashingAlgorithm, tag string, data []byte) ([]byte, error) {
 	var hasher hash.Hasher
-=======
-func HashWithTag(hashAlgo hash.HashingAlgorithm, tag string, data []byte) ([]byte, error) {
-	var hashFunc func(tag string, data []byte) hash.Hash
-
-	shaHashWrapper := func(f func([]byte) hash.Hash) func(tag string, data []byte) hash.Hash {
-		return func(tag string, data []byte) hash.Hash {
-			message := append([]byte(tag), data...)
-			return f(message)
-		}
-	}
->>>>>>> 69626bf9
 
 	switch hashAlgo {
 	case hash.SHA2_256:
