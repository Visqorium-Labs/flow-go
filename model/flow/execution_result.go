--- conflicted
+++ resolved
@@ -7,16 +7,6 @@
 	Chunks           ChunkList
 }
 
-<<<<<<< HEAD
-// ExecutionResult ...
-type ExecutionResult struct {
-	ExecutionResultBody
-	Signatures    []crypto.Signature
-	ServiceEvents []Event
-}
-
-=======
->>>>>>> 2829d416
 // ID returns the hash of the execution result body
 func (er ExecutionResult) ID() Identifier {
 	return MakeID(er)
