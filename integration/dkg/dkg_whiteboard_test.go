package dkg

import (
	"math/rand"
	"os"
	"testing"
	"time"

	"github.com/onflow/flow-go/module"

	"github.com/rs/zerolog"
	"github.com/stretchr/testify/assert"
	"github.com/stretchr/testify/mock"
	"github.com/stretchr/testify/require"

	"github.com/onflow/flow-go/crypto"
	dkgeng "github.com/onflow/flow-go/engine/consensus/dkg"
	"github.com/onflow/flow-go/engine/testutil"
	"github.com/onflow/flow-go/model/flow"
	"github.com/onflow/flow-go/module/dkg"
	"github.com/onflow/flow-go/module/signature"
	"github.com/onflow/flow-go/network/stub"
	"github.com/onflow/flow-go/state/protocol/events/gadgets"
	protocolmock "github.com/onflow/flow-go/state/protocol/mock"
	"github.com/onflow/flow-go/storage/badger"
	"github.com/onflow/flow-go/utils/unittest"
	"github.com/onflow/flow-go/utils/unittest/mocks"
)

// create a set of nodes that share the same hub for networking, the same
// whiteboard for exchanging DKG broadcast messages, and a mocked state
// containing the expected next EpochSetup event
func createNodes(
	t *testing.T,
	hub *stub.Hub,
	chainID flow.ChainID,
	whiteboard *whiteboard,
	conIdentities flow.IdentityList,
	currentEpochSetup flow.EpochSetup,
	nextEpochSetup flow.EpochSetup,
	firstBlockID flow.Identifier) ([]*node, flow.IdentityList) {

	// We need to initialise the nodes with a list of identities that contain
	// all roles, otherwise there would be an error initialising the first epoch
	identities := unittest.CompleteIdentitySet(conIdentities...)

	nodes := []*node{}
	for _, id := range conIdentities {
		nodes = append(nodes, createNode(t,
			id,
			identities,
			hub,
			chainID,
			whiteboard,
			currentEpochSetup,
			nextEpochSetup,
			firstBlockID))
	}

	return nodes, conIdentities
}

// createNode instantiates a node with a network hub, a whiteboard reference,
// and a pre-set EpochSetup that will be used to trigger the next DKG run.
func createNode(
	t *testing.T,
	id *flow.Identity,
	ids []*flow.Identity,
	hub *stub.Hub,
	chainID flow.ChainID,
	whiteboard *whiteboard,
	currentSetup flow.EpochSetup,
	nextSetup flow.EpochSetup,
	firstBlock flow.Identifier) *node {

	core := testutil.GenericNodeFromParticipants(t, hub, id, ids, chainID)
	core.Log = zerolog.New(os.Stdout).Level(zerolog.WarnLevel)

	// the viewsObserver is used by the reactor engine to subscribe to when
	// blocks are finalized that are in a new view
	viewsObserver := gadgets.NewViews()
	core.ProtocolEvents.AddConsumer(viewsObserver)

	// keyKeys is used to store the private key resulting from the node's
	// participation in the DKG run
	dkgState, err := badger.NewDKGState(core.Metrics, core.SecretsDB)
	require.NoError(t, err)

	// configure the state snapthost at firstBlock to return the desired
	// Epochs
	currentEpoch := new(protocolmock.Epoch)
	currentEpoch.On("Counter").Return(currentSetup.Counter, nil)
	currentEpoch.On("InitialIdentities").Return(currentSetup.Participants, nil)
	currentEpoch.On("DKGPhase1FinalView").Return(currentSetup.DKGPhase1FinalView, nil)
	currentEpoch.On("DKGPhase2FinalView").Return(currentSetup.DKGPhase2FinalView, nil)
	currentEpoch.On("DKGPhase3FinalView").Return(currentSetup.DKGPhase3FinalView, nil)
	currentEpoch.On("Seed", mock.Anything, mock.Anything, mock.Anything).Return(nextSetup.RandomSource, nil)

	nextEpoch := new(protocolmock.Epoch)
	nextEpoch.On("Counter").Return(nextSetup.Counter, nil)
	nextEpoch.On("InitialIdentities").Return(nextSetup.Participants, nil)
	nextEpoch.On("Seed", mock.Anything, mock.Anything, mock.Anything).Return(nextSetup.RandomSource, nil)

	epochQuery := mocks.NewEpochQuery(t, currentSetup.Counter)
	epochQuery.Add(currentEpoch)
	epochQuery.Add(nextEpoch)
	snapshot := new(protocolmock.Snapshot)
	snapshot.On("Epochs").Return(epochQuery)
	snapshot.On("Phase").Return(flow.EpochPhaseStaking, nil)
	snapshot.On("Head").Return(firstBlock, nil)
	state := new(protocolmock.MutableState)
	state.On("AtBlockID", firstBlock).Return(snapshot)
	state.On("Final").Return(snapshot)
	core.State = state

	// brokerTunnel is used to communicate between the messaging engine and the
	// DKG broker/controller
	brokerTunnel := dkg.NewBrokerTunnel()

	// messagingEngine is a network engine that is used by nodes to exchange
	// private DKG messages
	messagingEngine, err := dkgeng.NewMessagingEngine(
		core.Log,
		core.Net,
		core.Me,
		brokerTunnel,
	)
	require.NoError(t, err)

	// We add a hook to the logger such that the test fails if the broker writes
	// a Warn log, which happens when it flags or disqualifies a node
	hook := zerolog.HookFunc(func(e *zerolog.Event, level zerolog.Level, message string) {
		if level == zerolog.WarnLevel {
			t.Fatal("DKG flagging misbehaviour")
		}
	})
	controllerFactoryLogger := zerolog.New(os.Stdout).Hook(hook)

	// create a config with no delays for tests
	config := dkg.ControllerConfig{
		BaseStartDelay:                0,
		BaseHandleFirstBroadcastDelay: 0,
	}

	// the reactor engine reacts to new views being finalized and drives the
	// DKG protocol
	reactorEngine := dkgeng.NewReactorEngine(
		core.Log,
		core.Me,
		core.State,
		dkgState,
		dkg.NewControllerFactory(
			controllerFactoryLogger,
			core.Me,
			[]module.DKGContractClient{NewWhiteboardClient(id.NodeID, whiteboard)},
			brokerTunnel,
			config,
		),
		viewsObserver,
	)

	// reactorEngine consumes the EpochSetupPhaseStarted event
	core.ProtocolEvents.AddConsumer(reactorEngine)

	node := node{
		GenericNode:     core,
		dkgState:        dkgState,
		messagingEngine: messagingEngine,
		reactorEngine:   reactorEngine,
	}

	return &node
}

func TestWithWhiteboard(t *testing.T) {

	// hub is an in-memory test network that enables nodes to communicate using
	// the DKG messaging engine
	hub := stub.NewNetworkHub()

	// whiteboard is a shared object where DKG nodes can publish/read broadcast
	// messages, as well as publish end results, using a special
	// DKGContractClient.
	whiteboard := newWhiteboard()

	chainID := flow.Testnet

	// we run the DKG protocol with N consensus nodes
	N := 10
	conIdentities := unittest.IdentityListFixture(N, unittest.WithRole(flow.RoleConsensus))

	// The EpochSetup event is received at view 100. The phase transitions are
	// at views 150, 200, and 250. In between phase transitions, the controller
	// calls the DKG smart-contract every 10 views.
	//
	// VIEWS
	// setup      : 100
	// polling    : 110 120 130 140 150
	// Phase1Final: 150
	// polling    : 160 170 180 190 200
	// Phase2Final: 200
	// polling    : 210 220 230 240 250
	// Phase3Final: 250
	// final      : 300

	// create and record relevant blocks
	blocks := make(map[uint64]*flow.Header)
	var view uint64
	for view = 100; view <= 250; view += dkgeng.DefaultPollStep {
		blocks[view] = &flow.Header{View: view}
	}
	firstBlock := blocks[100]

	// we arbitrarily use 999 as the current epoch counter
	currentCounter := uint64(999)

	currentEpochSetup := flow.EpochSetup{
		Counter:            currentCounter,
		DKGPhase1FinalView: 150,
		DKGPhase2FinalView: 200,
		DKGPhase3FinalView: 250,
		FinalView:          300,
		Participants:       conIdentities,
		RandomSource:       []byte("random bytes for seed"),
	}

	// create the EpochSetup that will trigger the next DKG run with all the
	// desired parameters
	nextEpochSetup := flow.EpochSetup{
		Counter:      currentCounter + 1,
		Participants: conIdentities,
		RandomSource: []byte("random bytes for seed"),
	}

	nodes, _ := createNodes(
		t,
		hub,
		chainID,
		whiteboard,
		conIdentities,
		currentEpochSetup,
		nextEpochSetup,
		firstBlock.ID())

	for _, n := range nodes {
		n.Ready()
	}

	// trigger the EpochSetupPhaseStarted event for all nodes, effectively
	// starting the next DKG run
	for _, n := range nodes {
		n.ProtocolEvents.EpochSetupPhaseStarted(currentCounter, firstBlock)
	}

	// trigger the BlockFinalized events for each view of interest, effectively
	// causing the DKG state machine to progress
	for view = 100; view <= 250; view += dkgeng.DefaultPollStep {
		time.Sleep(300 * time.Millisecond)
		hub.DeliverAll()
		for _, n := range nodes {
			n.ProtocolEvents.BlockFinalized(blocks[view])
		}
	}

	for _, n := range nodes {
		n.Done()
	}

	t.Logf("there are %d result(s)", len(whiteboard.results))
	assert.Equal(t, 1, len(whiteboard.results))

	for _, result := range whiteboard.results {
		signers := whiteboard.resultSubmitters[flow.MakeID(result)]
		t.Logf("result %s has %d proposers", flow.MakeID(result), len(signers))
		assert.Equal(t, N, len(signers))
	}

	// create and test a threshold signature with the keys computed by dkg
	sigData := []byte("message to be signed")
	signers := make([]*signature.ThresholdProvider, 0, N)
	signatures := []crypto.Signature{}
	indices := []uint{}
	for i, n := range nodes {
<<<<<<< HEAD
		priv, hasDKGKey, err := n.keyStorage.RetrieveMyDKGPrivateInfo(nextEpochSetup.Counter)
=======
		priv, err := n.dkgState.RetrieveMyBeaconPrivateKey(nextEpochSetup.Counter)
>>>>>>> c5a986b8
		require.NoError(t, err)
		require.True(t, hasDKGKey)

		signer := signature.NewThresholdProvider("TAG", priv)
		signers = append(signers, signer)

		signature, err := signer.Sign(sigData)
		require.NoError(t, err)

		signatures = append(signatures, signature)
		indices = append(indices, uint(i))
	}

	// shuffle the signatures and indices before constructing the group
	// signature (since it only uses the first half signatures)
	seed := time.Now().UnixNano()
	rand.Seed(seed)
	rand.Shuffle(len(signatures), func(i, j int) {
		signatures[i], signatures[j] = signatures[j], signatures[i]
		indices[i], indices[j] = indices[j], indices[i]
	})

	// NOTE: Reconstruction doesn't require a tag or local, but is only accessible
	// through the broader Provider API, hence the empty arguments.
	thresholdSigner := signature.NewThresholdProvider("", nil)
	groupSignature, err := thresholdSigner.Reconstruct(uint(len(nodes)), signatures, indices)
	require.NoError(t, err)

	result := whiteboard.resultBySubmitter[nodes[0].Me.NodeID()]
	groupPk := result.groupKey
	ok, err := signers[0].Verify(sigData, groupSignature, groupPk)
	require.NoError(t, err)
	assert.True(t, ok, "failed to verify threshold signature")
}<|MERGE_RESOLUTION|>--- conflicted
+++ resolved
@@ -281,13 +281,9 @@
 	signatures := []crypto.Signature{}
 	indices := []uint{}
 	for i, n := range nodes {
-<<<<<<< HEAD
-		priv, hasDKGKey, err := n.keyStorage.RetrieveMyDKGPrivateInfo(nextEpochSetup.Counter)
-=======
+		// TODO: use SafeBeaconKeys
 		priv, err := n.dkgState.RetrieveMyBeaconPrivateKey(nextEpochSetup.Counter)
->>>>>>> c5a986b8
 		require.NoError(t, err)
-		require.True(t, hasDKGKey)
 
 		signer := signature.NewThresholdProvider("TAG", priv)
 		signers = append(signers, signer)
