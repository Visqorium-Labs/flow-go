package testnet

import (
	"context"
	"crypto/rand"
	"encoding/json"
	"fmt"
	"io/ioutil"
	"os"
	"os/user"
	"path/filepath"
	"testing"

	"github.com/dapperlabs/testingdock"
	"github.com/dgraph-io/badger/v2"
	"github.com/docker/docker/api/types/container"
	dockerclient "github.com/docker/docker/client"
	"github.com/docker/go-connections/nat"
	"github.com/hashicorp/go-multierror"
	"github.com/stretchr/testify/assert"
	"github.com/stretchr/testify/require"

	bootstrapcmd "github.com/dapperlabs/flow-go/cmd/bootstrap/cmd"
	bootstraprun "github.com/dapperlabs/flow-go/cmd/bootstrap/run"
	"github.com/dapperlabs/flow-go/consensus/hotstuff"
	"github.com/dapperlabs/flow-go/crypto"
	"github.com/dapperlabs/flow-go/integration/client"
	"github.com/dapperlabs/flow-go/model/flow"
	"github.com/dapperlabs/flow-go/model/flow/filter"
	"github.com/dapperlabs/flow-go/utils/unittest"
)

const (
	// TmpRoot is the default root directory to create temporary data
	// directories for containers. We use /tmp because $TMPDIR is not exposed
	// to docker by default on macOS
	TmpRoot = "/tmp"

	// DefaultBootstrapDir is the default directory for bootstrap files
	DefaultBootstrapDir = "/bootstrap"

	// DefaultFlowDBDir is the default directory for the node database.
	DefaultFlowDBDir = "/flowdb"
	// DefaultExecutionRootDir is the default directory for the execution node
	// state database.
	DefaultExecutionRootDir = "/exedb"

	// ColNodeAPIPort is the name used for the collection node API port.
	ColNodeAPIPort = "col-ingress-port"
	// ExeNodeAPIPort is the name used for the execution node API port.
	ExeNodeAPIPort = "exe-api-port"
)

// FlowNetwork represents a test network of Flow nodes running in Docker containers.
type FlowNetwork struct {
	suite      *testingdock.Suite
	Network    *testingdock.Network
	Containers []*NodeContainer
}

func (n *FlowNetwork) Identities() flow.IdentityList {
	il := make(flow.IdentityList, 0, len(n.Containers))
	for _, c := range n.Containers {
		il = append(il, c.Identity)
	}
	return il
}

// Start starts the network.
func (n *FlowNetwork) Start(ctx context.Context) {
	n.suite.Start(ctx)
}

// Stop stops the network and cleans up all resources. If you need to inspect
// state, first stop the containers, then check state, then clean up resources.
func (n *FlowNetwork) Stop() error {

	err := n.StopContainers()
	if err != nil {
		return fmt.Errorf("could not stop network: %w", err)
	}

	err = n.Cleanup()
	if err != nil {
		return fmt.Errorf("could not clean up network resources: %w", err)
	}

	return nil
}

// StopContainers spins down the network.
func (n *FlowNetwork) StopContainers() error {

	// stop the containers
	err := n.suite.Close()
	if err != nil {
		return fmt.Errorf("could not stop containers: %w", err)
	}

	return nil
}

// Cleanup cleans up all temporary files used by the network.
func (n *FlowNetwork) Cleanup() error {

	var merr *multierror.Error

	// remove data directories
	for _, c := range n.Containers {
		err := os.RemoveAll(c.DataDir)
		if err != nil {
			merr = multierror.Append(merr, err)
		}
	}

	return merr.ErrorOrNil()
}

// ContainerByID returns the container with the given node ID. If such a
// container exists, returns true. Otherwise returns false.
func (n *FlowNetwork) ContainerByID(id flow.Identifier) (*NodeContainer, bool) {
	for _, c := range n.Containers {
		if c.Identity.NodeID == id {
			return c, true
		}
	}
	return nil, false
}

// NodeContainer represents a test Docker container for a generic Flow node.
type NodeContainer struct {
	*testingdock.Container
	Identity *flow.Identity    // the node identity
	Ports    map[string]string // port mapping
	DataDir  string            // host directory bound to container's database
	Opts     *testingdock.ContainerOpts
}

// bindPort exposes the given container port and binds it to the given host port.
// If no protocol is specified, assumes TCP.
func (c *NodeContainer) bindPort(hostPort, containerPort string) {

	// use TCP protocol if none specified
	containerNATPort := nat.Port(containerPort)
	if containerNATPort.Proto() == "" {
		containerNATPort = nat.Port(fmt.Sprintf("%s/tcp", containerPort))
	}

	c.Opts.Config.ExposedPorts = nat.PortSet{
		containerNATPort: {},
	}
	c.Opts.HostConfig.PortBindings = nat.PortMap{
		containerNATPort: []nat.PortBinding{
			{
				HostIP:   "0.0.0.0",
				HostPort: hostPort,
			},
		},
	}
}

// addFlag adds a command line flag to the container's startup command.
func (c *NodeContainer) addFlag(flag, val string) {
	c.Opts.Config.Cmd = append(
		c.Opts.Config.Cmd,
		fmt.Sprintf("--%s=%s", flag, val),
	)
}

// Name returns the container name. This is the name that appears in logs as
// well as the hostname that container can be reached at over the Docker network.
func (c *NodeContainer) Name() string {
	return c.Opts.Name
}

// DB returns the node's database.
func (c *NodeContainer) DB() (*badger.DB, error) {
	dbPath := filepath.Join(c.DataDir, DefaultFlowDBDir)
	db, err := badger.Open(badger.DefaultOptions(dbPath).WithLogger(nil))
	return db, err
}

// NodeConfig defines the config for a single node. This is used to start a
// container for the node.
type NodeConfig struct {
	Role                   flow.Role
	Stake                  uint64
	Identifier             flow.Identifier
	ContainerName          string
	NetworkKey             crypto.PrivateKey
	StakingKey             crypto.PrivateKey
	RandomBeaconKey        crypto.PrivateKey
	RandomBeaconGroupIndex int
}

// ImageName returns the Docker image name for the given config.
func (c *NodeConfig) ImageName() string {
	return fmt.Sprintf("gcr.io/dl-flow/%s:latest", c.Role.String())
}

func NewNodeConfig(role flow.Role, opts ...func(*NodeConfig)) *NodeConfig {
	c := &NodeConfig{
		Role:       role,
		Stake:      1000,                         // default stake
		Identifier: unittest.IdentifierFixture(), // default random ID
	}

	for _, apply := range opts {
		apply(c)
	}

	return c
}

// healthcheckGRPC returns a Docker healthcheck function that pings the GRPC
// service exposed at the given port.
func healthcheckGRPC(apiPort string) func() error {
	return func() error {
		fmt.Println("healthchecking...")
		c, err := client.New(fmt.Sprintf(":%s", apiPort))
		if err != nil {
			return err
		}

		return c.Ping(context.Background())
	}
}

// TODO consolidate with dupe from cmd/bootstrap
// getSeeds returns a list of n random seeds of 48 bytes each. This is used in
// conjunction with bootstrap key generation functions.
func getSeeds(n int) ([][]byte, error) {
	seeds := make([][]byte, n)
	for i := 0; i < n; i++ {
		seed := make([]byte, 48)
		_, err := rand.Read(seed)
		if err != nil {
			return nil, err
		}

		seeds[i] = seed
	}
	return seeds, nil
}

// TODO consolidate with dupe from cmd/bootstrap
// getQCSignerData packages up all the keys necessary in order to generate a
// quorum certificate for the genesis block.
//
// The input list of node configs and identities must have the same node at
// each index.
func getQCSignerData(groupPubKey crypto.PublicKey, nodes []*NodeConfig, identities flow.IdentityList) *bootstraprun.SignerData {

	// we need the DKG group index and signer info for each consensus node
	n := len(identities.Filter(filter.HasRole(flow.RoleConsensus)))
	dkgIndices := make([]int, 0, n)
	signers := make([]bootstraprun.Signer, 0, n)

	for i := 0; i < len(nodes); i++ {

		conf := nodes[i]
		identity := identities[i]
		if conf.Role != flow.RoleConsensus {
			continue
		}

		signer := bootstraprun.Signer{
			Identity:            *identity,
			StakingPrivKey:      conf.StakingKey,
			RandomBeaconPrivKey: conf.RandomBeaconKey,
		}
		signers = append(signers, signer)

		dkgIndex := conf.RandomBeaconGroupIndex
		dkgIndices = append(dkgIndices, dkgIndex)
	}

	dkgPubData := &hotstuff.DKGPublicData{
		GroupPubKey:           groupPubKey,
		IdToDKGParticipantMap: make(map[flow.Identifier]*hotstuff.DKGParticipant),
	}
	for i := 0; i < n; i++ {
		participant := signers[i]

		dkgPubData.IdToDKGParticipantMap[participant.Identity.NodeID] = &hotstuff.DKGParticipant{
			Id:             participant.Identity.NodeID,
			PublicKeyShare: participant.RandomBeaconPrivKey.PublicKey(),
			DKGIndex:       dkgIndices[i],
		}
	}

	signerData := &bootstraprun.SignerData{
		DkgPubData: dkgPubData,
		Signers:    signers,
	}
	return signerData
}

// currentUser returns a uid:gid Unix user identifier string for the current
// user. This is used to run node containers under the same user to avoid
// permission conflicts on files mounted from the host.
func currentUser() string {
	cur, _ := user.Current()
	return fmt.Sprintf("%s:%s", cur.Uid, cur.Gid)
}

func PrepareFlowNetwork(t *testing.T, name string, nodes []*NodeConfig) (*FlowNetwork, error) {

	if len(nodes) == 0 {
		return nil, fmt.Errorf("must specify at least one node")
	}

	// keep track of how many roles we have assigned so we can number containers
	// correctly (consensus_1, consensus_2, etc.)
	roleCounter := make(map[flow.Role]uint)

	// set up docker client
	dockerClient, err := dockerclient.NewClientWithOpts(
		dockerclient.FromEnv,
		dockerclient.WithAPIVersionNegotiation(),
	)
	require.Nil(t, err)

	suite, _ := testingdock.GetOrCreateSuite(t, name, testingdock.SuiteOpts{
		Client: dockerClient,
	})
	network := suite.Network(testingdock.NetworkOpts{
		Name: name,
	})

	// STEP 1 - GENERATE GENESIS BLOCK
	// Generate networking and staking keys for all nodes and determine their
	// Docker address. Run the DKG for all consensus nodes to generate random
	// beacon keys. Generate a genesis block including all the specified node
	// identities (and their keys) to bootstrap the protocol state and a QC for
	// the genesis block to

	// get networking keys for all nodes
	networkKeySeeds, err := getSeeds(len(nodes))
	require.Nil(t, err)
	networkKeys, err := bootstraprun.GenerateNetworkingKeys(len(nodes), networkKeySeeds)
	require.Nil(t, err)

	// get staking keys for all nodes
	stakingKeySeeds, err := getSeeds(len(nodes))
	require.Nil(t, err)
	stakingKeys, err := bootstraprun.GenerateStakingKeys(len(nodes), stakingKeySeeds)
	require.Nil(t, err)

	// create an identity for each specified node
	identities := make(flow.IdentityList, 0, len(nodes))
	for i, conf := range nodes {

		// define the node's name <role>_<n> and address <name>:<port>
		name := fmt.Sprintf("%s_%d", conf.Role.String(), roleCounter[conf.Role]+1)
		conf.ContainerName = name

		addr := fmt.Sprintf("%s:%d", name, 2137)
		roleCounter[conf.Role]++

		// add the public key to the node identity
		identity := &flow.Identity{
			NodeID:             conf.Identifier,
			Address:            addr,
			Role:               conf.Role,
			Stake:              conf.Stake,
			NetworkPubKey:      networkKeys[i].PublicKey(),
			StakingPubKey:      stakingKeys[i].PublicKey(),
			RandomBeaconPubKey: nil,
		}
		identities = append(identities, identity)

		// add the private key to the node config
		conf.NetworkKey = networkKeys[i]
		conf.StakingKey = stakingKeys[i]
	}

	conIdentities := identities.Filter(filter.HasRole(flow.RoleConsensus))

	// run DKG for all consensus nodes
	dkgSeeds, err := getSeeds(len(conIdentities))
	dkg, err := bootstraprun.RunDKG(len(conIdentities), dkgSeeds)
	require.Nil(t, err)

	// add the public key to the identity and the private key to the node config
	i := 0
	for _, conf := range nodes {
		if conf.Role != flow.RoleConsensus {
			continue
		}
		conf.RandomBeaconKey = dkg.Participants[i].Priv
		conf.RandomBeaconGroupIndex = dkg.Participants[i].GroupIndex
		identity, ok := conIdentities.ByNodeID(conf.Identifier)
		assert.True(t, ok)
		identity.RandomBeaconPubKey = dkg.PubKeys[i]
		i++
	}

	// generate genesis block
	seal := bootstraprun.GenerateRootSeal(flow.GenesisStateCommitment)
	genesis := bootstraprun.GenerateRootBlock(identities, seal)

	// generate QC
	signerData := getQCSignerData(dkg.PubGroupKey, nodes, identities)
	qc, err := bootstraprun.GenerateGenesisQC(*signerData, &genesis)
	require.Nil(t, err)

	// generate encodable DKG public data
	// TODO clean this up. There is a lot of duplication between this, DKG logic
	// in HotStuff, and DKG logic in cmd/bootstrap
	dkgPubData := bootstrapcmd.DKGDataPub{
		PubGroupKey: bootstrapcmd.EncodableRandomBeaconPubKey{
			PublicKey: dkg.PubGroupKey,
		},
	}

	// TODO duplicated from above, clean this up :(
	i = 0
	for _, conf := range nodes {
		if conf.Role != flow.RoleConsensus {
			continue
		}
		identity, ok := conIdentities.ByNodeID(conf.Identifier)
		assert.True(t, ok)

		// add the node to the DKG public data
		dkgPubData.Participants = append(dkgPubData.Participants,
			bootstrapcmd.DKGParticipantPub{
				NodeID: identity.NodeID,
				RandomBeaconPubKey: bootstrapcmd.EncodableRandomBeaconPubKey{
					PublicKey: identity.RandomBeaconPubKey,
				},
				GroupIndex: conf.RandomBeaconGroupIndex,
			})
	}

	// TODO private random beacon key files

	// create a temporary directory to store all bootstrapping files, these
	// will be shared between all nodes
	bootstrapDir, err := ioutil.TempDir(TmpRoot, "flow-integration-bootstrap")
	require.Nil(t, err)

	// write common genesis bootstrap files
	err = writeJSON(filepath.Join(bootstrapDir, bootstrapcmd.FilenameGenesisBlock), genesis)
	require.Nil(t, err)
	err = writeJSON(filepath.Join(bootstrapDir, bootstrapcmd.FilenameGenesisQC), qc)
	require.Nil(t, err)
	err = writeJSON(filepath.Join(bootstrapDir, bootstrapcmd.FilenameDKGDataPub), dkgPubData)
	require.Nil(t, err)

	// write keyfiles for each node
	for i := range nodes {
		conf := nodes[i]
		identity := identities[i]

		// TODO consolidate models
		writeable := bootstrapcmd.NodeInfoPriv{
			Role:           identity.Role,
			Address:        identity.Address,
			NodeID:         identity.NodeID,
			NetworkPrivKey: bootstrapcmd.EncodableNetworkPrivKey{conf.NetworkKey},
			StakingPrivKey: bootstrapcmd.EncodableStakingPrivKey{conf.StakingKey},
		}

		err = writeJSON(filepath.Join(bootstrapDir, fmt.Sprintf(bootstrapcmd.FilenameNodeInfoPriv, identity.NodeID)), writeable)
		require.Nil(t, err)
	}

	// STEP 2 - CREATE CONTAINERS

	containers := make([]*NodeContainer, len(nodes))
	for i := 0; i < len(nodes); i++ {
		conf := nodes[i]
		identity := identities[i]

		nodeContainer, err := createContainer(t, suite, bootstrapDir, conf, identity)
		require.Nil(t, err)
		network.After(nodeContainer.Container)

<<<<<<< HEAD
		containers[i] = nodeContainer
	}
=======
			flowContainer.Ports[ColNodeAPIPort] = apiPort

		case flow.RoleExecution:

			apiPort := testingdock.RandomPort(t)

			opts.Config.ExposedPorts = nat.PortSet{
				"9000/tcp": {},
			}
			// TODO clean these up in Cleanup
			tmpLedgerDir, err := ioutil.TempDir(tmproot, "flow-integration-trie")
			require.Nil(t, err)
			opts.Config.Cmd = append(opts.Config.Cmd,
				fmt.Sprintf("--rpc-addr=%s:9000", opts.Name),
				fmt.Sprintf("--triedir=%s", DefaultExecutionRootDir),
			)
			opts.HostConfig.PortBindings = nat.PortMap{
				"9000/tcp": []nat.PortBinding{
					{
						HostIP:   "0.0.0.0",
						HostPort: apiPort,
					},
				},
			}
			opts.HostConfig.Binds = append(
				opts.HostConfig.Binds,
				fmt.Sprintf("%s:%s:rw", tmpLedgerDir, DefaultExecutionRootDir),
			)
			opts.HealthCheck = testingdock.HealthCheckCustom(func() error {
				return healthcheckGRPC(context, apiPort)
			})
>>>>>>> 3821c96f

	return &FlowNetwork{
		suite:      suite,
		Network:    network,
		Containers: containers,
	}, nil
}

// createContainer ...
func createContainer(t *testing.T, suite *testingdock.Suite, bootstrapDir string, conf *NodeConfig, identity *flow.Identity) (*NodeContainer, error) {
	opts := &testingdock.ContainerOpts{
		ForcePull: false,
		Name:      conf.ContainerName,
		Config: &container.Config{
			Image: conf.ImageName(),
			User:  currentUser(),
			Cmd: []string{
				//fmt.Sprintf("--entries=%s"), // TODO this should be from genesis
				fmt.Sprintf("--nodeid=%s", identity.NodeID.String()),
				fmt.Sprintf("--bootstrapdir=%s", DefaultBootstrapDir),
				fmt.Sprintf("--datadir=%s", DefaultFlowDBDir),
				"--loglevel=debug",
				"--nclusters=1",
			},
		},
		HostConfig: &container.HostConfig{},
	}

	// get a temporary directory in the host. On macOS the default tmp
	// directory is NOT accessible to Docker by default, so we use /tmp
	// instead.
	tmpdir, err := ioutil.TempDir(TmpRoot, "flow-integration-node")
	if err != nil {
		return nil, fmt.Errorf("could not get tmp dir: %w", err)
	}

	nodeContainer := &NodeContainer{
		Identity: identity,
		Ports:    make(map[string]string),
		DataDir:  tmpdir,
		Opts:     opts,
	}

	// create a directory for the node database
	flowDBDir := filepath.Join(tmpdir, DefaultFlowDBDir)
	err = os.Mkdir(flowDBDir, 0700)
	require.Nil(t, err)

	// Bind the host directory to the container's database directory
	// Bind the common bootstrap directory to the container
	// NOTE: I did this using the approach from:
	// https://github.com/fsouza/go-dockerclient/issues/132#issuecomment-50694902
	opts.HostConfig.Binds = append(
		opts.HostConfig.Binds,
		fmt.Sprintf("%s:%s:rw", flowDBDir, DefaultFlowDBDir),
		fmt.Sprintf("%s:%s:ro", bootstrapDir, DefaultBootstrapDir),
	)

	switch identity.Role {
	case flow.RoleCollection:

		hostPort := testingdock.RandomPort(t)
		containerPort := "9000/tcp"

		nodeContainer.bindPort(hostPort, containerPort)

		nodeContainer.addFlag("ingress-addr", fmt.Sprintf("%s:9000", nodeContainer.Name()))
		nodeContainer.Opts.HealthCheck = testingdock.HealthCheckCustom(healthcheckGRPC(hostPort))
		nodeContainer.Ports[ColNodeAPIPort] = hostPort

	case flow.RoleExecution:

		hostPort := testingdock.RandomPort(t)
		containerPort := "9000/tcp"

		nodeContainer.bindPort(hostPort, containerPort)

		nodeContainer.addFlag("rpc-addr", fmt.Sprintf("%s:9000", nodeContainer.Name()))
		nodeContainer.Opts.HealthCheck = testingdock.HealthCheckCustom(healthcheckGRPC(hostPort))
		nodeContainer.Ports[ExeNodeAPIPort] = hostPort

		// create directories for execution state trie and values in the tmp
		// host directory.
		exeDBTrieDir := filepath.Join(tmpdir, DefaultExecutionTrieDir)
		err = os.MkdirAll(exeDBTrieDir, 0700)
		require.Nil(t, err)

		exeDBValueDir := filepath.Join(tmpdir, DefaultExecutionDataDir)
		err = os.MkdirAll(exeDBValueDir, 0700)
		if err != nil {
			return nil, fmt.Errorf("could not create exe value dir: %w", err)
		}

		opts.HostConfig.Binds = append(
			opts.HostConfig.Binds,
			fmt.Sprintf("%s:%s:rw", exeDBTrieDir, DefaultExecutionTrieDir),
			fmt.Sprintf("%s:%s:rw", exeDBValueDir, DefaultExecutionDataDir),
		)

		nodeContainer.addFlag("triedir", DefaultExecutionRootDir)
	}

	suiteContainer := suite.Container(*opts)
	nodeContainer.Container = suiteContainer
	return nodeContainer, nil
}

func writeJSON(path string, data interface{}) error {
	marshaled, err := json.MarshalIndent(data, "", "  ")
	if err != nil {
		return err
	}

	err = ioutil.WriteFile(path, marshaled, 0644)
	return err
}<|MERGE_RESOLUTION|>--- conflicted
+++ resolved
@@ -478,42 +478,8 @@
 		require.Nil(t, err)
 		network.After(nodeContainer.Container)
 
-<<<<<<< HEAD
 		containers[i] = nodeContainer
 	}
-=======
-			flowContainer.Ports[ColNodeAPIPort] = apiPort
-
-		case flow.RoleExecution:
-
-			apiPort := testingdock.RandomPort(t)
-
-			opts.Config.ExposedPorts = nat.PortSet{
-				"9000/tcp": {},
-			}
-			// TODO clean these up in Cleanup
-			tmpLedgerDir, err := ioutil.TempDir(tmproot, "flow-integration-trie")
-			require.Nil(t, err)
-			opts.Config.Cmd = append(opts.Config.Cmd,
-				fmt.Sprintf("--rpc-addr=%s:9000", opts.Name),
-				fmt.Sprintf("--triedir=%s", DefaultExecutionRootDir),
-			)
-			opts.HostConfig.PortBindings = nat.PortMap{
-				"9000/tcp": []nat.PortBinding{
-					{
-						HostIP:   "0.0.0.0",
-						HostPort: apiPort,
-					},
-				},
-			}
-			opts.HostConfig.Binds = append(
-				opts.HostConfig.Binds,
-				fmt.Sprintf("%s:%s:rw", tmpLedgerDir, DefaultExecutionRootDir),
-			)
-			opts.HealthCheck = testingdock.HealthCheckCustom(func() error {
-				return healthcheckGRPC(context, apiPort)
-			})
->>>>>>> 3821c96f
 
 	return &FlowNetwork{
 		suite:      suite,
@@ -597,20 +563,12 @@
 
 		// create directories for execution state trie and values in the tmp
 		// host directory.
-		exeDBTrieDir := filepath.Join(tmpdir, DefaultExecutionTrieDir)
-		err = os.MkdirAll(exeDBTrieDir, 0700)
+		tmpLedgerDir, err := ioutil.TempDir(tmpdir, "flow-integration-trie")
 		require.Nil(t, err)
-
-		exeDBValueDir := filepath.Join(tmpdir, DefaultExecutionDataDir)
-		err = os.MkdirAll(exeDBValueDir, 0700)
-		if err != nil {
-			return nil, fmt.Errorf("could not create exe value dir: %w", err)
-		}
 
 		opts.HostConfig.Binds = append(
 			opts.HostConfig.Binds,
-			fmt.Sprintf("%s:%s:rw", exeDBTrieDir, DefaultExecutionTrieDir),
-			fmt.Sprintf("%s:%s:rw", exeDBValueDir, DefaultExecutionDataDir),
+			fmt.Sprintf("%s:%s:rw", tmpLedgerDir, DefaultExecutionRootDir),
 		)
 
 		nodeContainer.addFlag("triedir", DefaultExecutionRootDir)
