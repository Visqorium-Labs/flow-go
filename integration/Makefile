# Name of the cover profile
COVER_PROFILE := cover.out

# Run unit tests for test utilities in this module
.PHONY: test
test:
	GO111MODULE=on go test $(if $(VERBOSE),-v,) -tags relic -coverprofile=$(COVER_PROFILE) $(if $(JSON_OUTPUT),-json,) $(if $(NUM_RUNS),-count $(NUM_RUNS),) `go list ./... | grep -v -e integration/tests -e integration/benchmark`

# Run the integration test suite
.PHONY: integration-test
integration-test: access-tests common-tests execution-tests verification-tests collection-tests epochs-tests network-tests consensus-tests 

# NOTE: Currently skipping collection and consensus tests due to them not passing properly on CI
# NOTE: Currently skipping all integration tests while replacing modules for consensus V2
.PHONY: ci-integration-test
<<<<<<< HEAD
#ci-integration-test: access-tests common-tests execution-tests epoch-tests verification-tests # collection-tests # consensus-tests
ci-integration-test:
	exit 0
=======
ci-integration-test: access-tests common-tests execution-tests epochs-tests verification-tests network-tests # collection-tests # consensus-tests
>>>>>>> 50eda631

.PHONY: access-tests
access-tests:
	GO111MODULE=on go test $(if $(VERBOSE),-v,) $(if $(JSON_OUTPUT),-json,) $(if $(NUM_RUNS),-count $(NUM_RUNS),) -tags relic ./tests/access

.PHONY: collection-tests
collection-tests:
	GO111MODULE=on go test $(if $(VERBOSE),-v,) $(if $(JSON_OUTPUT),-json,) $(if $(NUM_RUNS),-count $(NUM_RUNS),) -tags relic ./tests/collection

.PHONY: consensus-tests
consensus-tests:
	GO111MODULE=on go test $(if $(VERBOSE),-v,) $(if $(JSON_OUTPUT),-json,) $(if $(NUM_RUNS),-count $(NUM_RUNS),) -tags relic ./tests/consensus

.PHONY: epochs-tests
epochs-tests:
	GO111MODULE=on go test $(if $(VERBOSE),-v,) $(if $(JSON_OUTPUT),-json,) $(if $(NUM_RUNS),-count $(NUM_RUNS),) -tags relic ./tests/epochs

.PHONY: common-tests
common-tests:
	GO111MODULE=on go test $(if $(VERBOSE),-v,) $(if $(JSON_OUTPUT),-json,) $(if $(NUM_RUNS),-count $(NUM_RUNS),) -tags relic ./tests/common

.PHONY: execution-tests
execution-tests:
	GO111MODULE=on go test $(if $(VERBOSE),-v,) $(if $(JSON_OUTPUT),-json,) $(if $(NUM_RUNS),-count $(NUM_RUNS),) -tags relic ./tests/execution

.PHONY: verification-tests
verification-tests:
	GO111MODULE=on go test $(if $(VERBOSE),-v,) $(if $(JSON_OUTPUT),-json,) $(if $(NUM_RUNS),-count $(NUM_RUNS),) -tags relic ./tests/verification

.PHONY: network-tests
network-tests:
	GO111MODULE=on go test $(if $(VERBOSE),-v,) $(if $(JSON_OUTPUT),-json,) $(if $(NUM_RUNS),-count $(NUM_RUNS),) -tags relic ./tests/network

.PHONY: benchmark
benchmark:
	GO111MODULE=on go test -v -tags relic -count=1 -timeout 30m ./benchmark -run Benchmark

.PHONY: ci-benchmark
ci-benchmark:
	GO111MODULE=on ENV=TEAMCITY go test -v -tags relic -count=1 -timeout 15m ./benchmark -run Benchmark<|MERGE_RESOLUTION|>--- conflicted
+++ resolved
@@ -13,13 +13,10 @@
 # NOTE: Currently skipping collection and consensus tests due to them not passing properly on CI
 # NOTE: Currently skipping all integration tests while replacing modules for consensus V2
 .PHONY: ci-integration-test
-<<<<<<< HEAD
-#ci-integration-test: access-tests common-tests execution-tests epoch-tests verification-tests # collection-tests # consensus-tests
+
+#ci-integration-test: access-tests common-tests execution-tests epochs-tests verification-tests network-tests # collection-tests # consensus-tests
 ci-integration-test:
 	exit 0
-=======
-ci-integration-test: access-tests common-tests execution-tests epochs-tests verification-tests network-tests # collection-tests # consensus-tests
->>>>>>> 50eda631
 
 .PHONY: access-tests
 access-tests:
