--- conflicted
+++ resolved
@@ -16,20 +16,6 @@
 )
 
 type NetworkCollector struct {
-<<<<<<< HEAD
-	outboundMessageSize       *prometheus.HistogramVec
-	inboundMessageSize        *prometheus.HistogramVec
-	duplicateMessagesDropped  *prometheus.CounterVec
-	queueSize                 *prometheus.GaugeVec
-	queueDuration             *prometheus.HistogramVec
-	inboundProcessTime        *prometheus.CounterVec
-	outboundConnectionCount   prometheus.Gauge
-	inboundConnectionCount    prometheus.Gauge
-	dnsLookupDuration         prometheus.Histogram
-	dnsCacheMissCount         prometheus.Counter
-	dnsCacheHitCount          prometheus.Counter
-	dnsCacheInvalidationCount prometheus.Counter
-=======
 	outboundMessageSize             *prometheus.HistogramVec
 	inboundMessageSize              *prometheus.HistogramVec
 	duplicateMessagesDropped        *prometheus.CounterVec
@@ -42,7 +28,6 @@
 	dnsCacheMissCount               prometheus.Counter
 	dnsCacheHitCount                prometheus.Counter
 	dnsCacheInvalidationCount       prometheus.Counter
->>>>>>> 0abc44b3
 	unstakedOutboundConnectionCount prometheus.Gauge
 	unstakedInboundConnectionCount  prometheus.Gauge
 }
@@ -228,8 +213,4 @@
 
 func (nc *NetworkCollector) UnstakedInboundConnections(connectionCount uint) {
 	nc.unstakedInboundConnectionCount.Set(float64(connectionCount))
-<<<<<<< HEAD
-}
-=======
-}
->>>>>>> 0abc44b3
+}