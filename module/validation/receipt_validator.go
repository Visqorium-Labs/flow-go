package validation

import (
	"bytes"
	"errors"
	"fmt"

	"github.com/onflow/flow-go/engine"
	"github.com/onflow/flow-go/model/flow"
	"github.com/onflow/flow-go/module"
	"github.com/onflow/flow-go/state"
	"github.com/onflow/flow-go/state/protocol"
	"github.com/onflow/flow-go/storage"
)

// receiptValidator holds all needed context for checking
// receipt validity against current protocol state.
type receiptValidator struct {
	headers  storage.Headers
	seals    storage.Seals
	state    protocol.State
	index    storage.Index
	results  storage.ExecutionResults
	verifier module.Verifier
}

func NewReceiptValidator(state protocol.State, headers storage.Headers, index storage.Index, results storage.ExecutionResults, seals storage.Seals, verifier module.Verifier) *receiptValidator {
	rv := &receiptValidator{
		state:    state,
		headers:  headers,
		index:    index,
		results:  results,
		verifier: verifier,
		seals:    seals,
	}

	return rv
}

func (v *receiptValidator) verifySignature(receipt *flow.ExecutionReceiptMeta, nodeIdentity *flow.Identity) error {
	id := receipt.ID()
	valid, err := v.verifier.Verify(id[:], receipt.ExecutorSignature, nodeIdentity.StakingPubKey)
	if err != nil {
		return fmt.Errorf("failed to verify signature: %w", err)
	}

	if !valid {
		return engine.NewInvalidInputErrorf("invalid signature for (%x)", nodeIdentity.NodeID)
	}

	return nil
}

func (v *receiptValidator) verifyChunksFormat(result *flow.ExecutionResult) error {
	for index, chunk := range result.Chunks.Items() {
		if uint(index) != chunk.CollectionIndex {
			return engine.NewInvalidInputErrorf("invalid CollectionIndex, expected %d got %d", index, chunk.CollectionIndex)
		}

		if chunk.BlockID != result.BlockID {
			return engine.NewInvalidInputErrorf("invalid blockID, expected %v got %v", result.BlockID, chunk.BlockID)
		}
	}

	// we create one chunk per collection, plus the
	// system chunk. so we can check if the chunk number matches with the
	// number of guarantees plus one; this will ensure the execution receipt
	// cannot lie about having less chunks and having the remaining ones
	// approved
	requiredChunks := 1 // system chunk: must exist for block's ExecutionResult, even if block payload itself is empty

	index, err := v.index.ByBlockID(result.BlockID)
	if err != nil {
		// the mutator will always create payload index for a valid block
		return fmt.Errorf("could not find payload index for executed block %v: %w", result.BlockID, err)
	}

	requiredChunks += len(index.CollectionIDs)

	if result.Chunks.Len() != requiredChunks {
		return engine.NewInvalidInputErrorf("invalid number of chunks, expected %d got %d",
			requiredChunks, result.Chunks.Len())
	}

	return nil
}

func (v *receiptValidator) fetchResult(resultID flow.Identifier) (*flow.ExecutionResult, error) {
	prevResult, err := v.results.ByID(resultID)
	if err != nil {
		if errors.Is(err, storage.ErrNotFound) {
			return nil, engine.NewUnverifiableInputError("cannot retrieve result: %v", resultID)
		}
		return nil, err
	}
	return prevResult, nil
}

// subgraphCheck enforces that result forms a valid sub-graph:
// Let R1 be a result that references block A, and R2 be R1's parent result.
// The execution results form a valid subgraph if and only if R2 references
// A's parent.
func (v *receiptValidator) subgraphCheck(result *flow.ExecutionResult, prevResult *flow.ExecutionResult) error {
	block, err := v.state.AtBlockID(result.BlockID).Head()
	if err != nil {
		if errors.Is(err, storage.ErrNotFound) {
			return engine.NewInvalidInputErrorf("no block found %v %w", result.BlockID, err)
		}
		return err
	}

	// validating the PreviousResultID field
	// ExecutionResult_X.PreviousResult.BlockID must equal to Block_X.ParentBlockID
	// for instance: given the following chain
	// A <- B <- C (ER_A) <- D
	// a result ER_C with `ID(ER_A)` as its ER_C.Result.PreviousResultID
	// would be invalid, because `ER_C.Result.PreviousResultID` must be ID(ER_B)
	if prevResult.BlockID != block.ParentID {
		return engine.NewInvalidInputErrorf("invalid block for previous result %v", prevResult.BlockID)
	}

	return nil
}

// resultChainCheck enforces that the end state of the parent result
// matches the current result's start state
func (v *receiptValidator) resultChainCheck(result *flow.ExecutionResult, prevResult *flow.ExecutionResult) error {
	finalState, isOk := prevResult.FinalStateCommitment()
	if !isOk {
		return fmt.Errorf("missing final state commitment in execution result %v", prevResult.ID())
	}
	initialState, isOK := result.InitialStateCommit()
	if !isOK {
		return fmt.Errorf("missing initial state commitment in execution result %v", result.ID())
	}
	if !bytes.Equal(initialState, finalState) {
		return engine.NewInvalidInputErrorf("execution results do not form chain: expecting init state %x, but got %x",
			finalState, initialState)
	}
	return nil
}

// Validate verifies that the ExecutionReceipt satisfies
// the following conditions:
// 	* is from Execution node with positive weight
//	* has valid signature
//	* chunks are in correct format
// 	* execution result has a valid parent and satisfies the subgraph check
// Returns nil if all checks passed successfully.
// Expected errors during normal operations:
// * engine.InvalidInputError
// * engine.UnverifiableInputError
func (v *receiptValidator) Validate(receipt *flow.ExecutionReceipt) error {
	// TODO: this can be optimized by checking if result was already stored and validated.
	// This needs to be addressed later since many tests depend on this behavior.
	prevResult, err := v.fetchResult(receipt.ExecutionResult.PreviousResultID)
	if err != nil {
		return fmt.Errorf("error fetching parent result of receipt %v: %w", receipt.ID(), err)
	}

	// first validate result to avoid signature check in in `validateReceipt` in case result is invalid.
	err = v.validateResult(&receipt.ExecutionResult, prevResult)
	if err != nil {
		return fmt.Errorf("could not validate single result %v at index: %w", receipt.ExecutionResult.ID(), err)
	}

	err = v.validateReceipt(receipt.Meta(), receipt.ExecutionResult.BlockID)
	if err != nil {
		// It's very important that we fail the whole validation if one of the receipts is invalid.
		// It allows us to make assumptions as stated in previous comment.
		return fmt.Errorf("could not validate single receipt %v: %w", receipt.ID(), err)
	}

	return nil
}

// ValidatePayload verifies the ExecutionReceipts and ExecutionResults
// in the payload for compliance with the protocol:
// Receipts:
// 	* are from Execution node with positive weight
//	* have valid signature
//	* chunks are in correct format
//  * no duplicates in fork
// Results:
// 	* have valid parents and satisfy the subgraph check
//  * extend the execution tree, where the tree root is the latest finalized
//    block and only results from this fork are included
//  * no duplicates in fork
// Expected errors during normal operations:
// * engine.InvalidInputError
// * engine.UnverifiableInputError
func (v *receiptValidator) ValidatePayload(candidate *flow.Block) error {
	header := candidate.Header
	payload := candidate.Payload

	// Get the latest sealed result on this fork and the corresponding block,
	// whose result is sealed. This block is not necessarily finalized.
	lastSeal, err := v.seals.ByBlockID(header.ParentID)
	if err != nil {
		return fmt.Errorf("could not retrieve latest seal for fork with head %x: %w", header.ParentID, err)
	}
	latestSealedResult, err := v.results.ByID(lastSeal.ResultID)
	if err != nil {
		return fmt.Errorf("could not retrieve latest sealed result %x: %w", lastSeal.ResultID, err)
	}
	sealedBlock, err := v.headers.ByBlockID(lastSeal.BlockID)
	if err != nil {
		return fmt.Errorf("could not retrieve sealed block (%x): %w", lastSeal.BlockID, err)
	}
	sealedHeight := sealedBlock.Height

	// forkBlocks is the set of all _unsealed_ blocks on the fork. We
	// use it to identify receipts that are for blocks not in the fork.
	forkBlocks := make(map[flow.Identifier]struct{})

	// Set of the execution tree with root latestSealedResult.
	// Used for detecting duplicates and results with invalid parent results.
	executionTree := make(map[flow.Identifier]*flow.ExecutionResult)
	executionTree[lastSeal.ResultID] = latestSealedResult

<<<<<<< HEAD
	// loop through the fork backwards, from parent to last sealed, and keep
	// track of blocks and receipts visited on the way.
	err = state.TraverseBlocksBackwards(v.headers, header.ParentID,
		func(block *flow.Header) (bool, error) {
			if block.Height <= sealedHeight {
				return false, nil
			}

			blockID := block.ID()
			// keep track of blocks we iterate over
			forkBlocks[blockID] = block

			// keep track of all receipts in ancestors
			index, err := v.index.ByBlockID(blockID)
			if err != nil {
				return false, fmt.Errorf("could not retrieve ancestor index (%x): %w", blockID, err)
			}
			for _, recID := range index.ReceiptIDs {
				forkLookup[recID] = struct{}{}
			}

			return true, nil
		})
	if err != nil {
		return err
=======
	// Set of previously included results. Used for detecting duplicates.
	forkReceipts := make(map[flow.Identifier]struct{})

	// Start from the lowest unfinalized block and walk the chain upwards until we
	// hit the candidate's parent. For each visited block track:
	bookKeeper := func(blockID flow.Identifier, payloadIndex *flow.Index) error {
		// track encountered blocks
		forkBlocks[blockID] = struct{}{}

		// track encountered receipts
		for _, recID := range payloadIndex.ReceiptIDs {
			forkReceipts[recID] = struct{}{}
		}

		// extend execution tree
		for _, resultID := range payloadIndex.ResultIDs {
			result, err := v.results.ByID(resultID)
			if err != nil {
				return fmt.Errorf("could not retrieve result %v: %w", resultID, err)
			}
			if _, ok := executionTree[result.PreviousResultID]; !ok {
				// We only collect results that directly descend from the last sealed result.
				// Because Results are listed in an order that satisfies the parent-first
				// relationship, we can skip all results whose parent are unknown.
				continue
			}
			executionTree[resultID] = result
		}
		return nil
	}
	err = v.forkCrawler(header.ParentID, sealedHeight+1, bookKeeper)
	if err != nil {
		return fmt.Errorf("internal error while traversing the ancestor fork of unsealed blocks: %w", err)
>>>>>>> ede0437d
	}

	// first validate all results that were included into payload
	// if one of results is invalid we fail the whole check because it could be violating
	// parent-children relationship
	for i, result := range payload.Results {
		resultID := result.ID()

		// check for duplicated results
		if _, isDuplicate := executionTree[resultID]; isDuplicate {
			return engine.NewInvalidInputErrorf("duplicate result %v at index %d", resultID, i)
		}

		// any result must extend the execution tree with root latestSealedResult
		prevResult, extendsTree := executionTree[result.PreviousResultID]
		if !extendsTree {
			return engine.NewInvalidInputErrorf("results %v at index %d does not extend execution tree", resultID, i)
		}

		// result must be for block on fork
		if _, forBlockOnFork := forkBlocks[result.BlockID]; !forBlockOnFork {
			return engine.NewInvalidInputErrorf("results %v at index %d is for block not on fork (%x)", resultID, i, result.BlockID)
		}

		// validate result
		err = v.validateResult(result, prevResult)
		if err != nil {
			return fmt.Errorf("could not validate result %v at index %d: %w", resultID, i, err)
		}
		executionTree[resultID] = result
	}

	// check receipts:
	// * no duplicates
	// * must commit to a result in the execution tree with root latestSealedResult,
	//   but not latestSealedResult
	// It's very important that we fail the whole validation if one of the receipts is invalid.
	delete(executionTree, lastSeal.ResultID)
	for i, receipt := range payload.Receipts {
		receiptID := receipt.ID()

		// error if the result is not part of the execution tree with root latestSealedResult
		result, isForLegitimateResult := executionTree[receipt.ResultID]
		if !isForLegitimateResult {
			return engine.NewInvalidInputErrorf("receipt %v at index %d commits to unexpected result", receiptID, i)
		}

		// error if the receipt is duplicated in the fork
		if _, isDuplicate := forkReceipts[receiptID]; isDuplicate {
			return engine.NewInvalidInputErrorf("duplicate receipt %v at index %d", receiptID, i)
		}
		forkReceipts[receiptID] = struct{}{}

		err = v.validateReceipt(receipt, result.BlockID)
		if err != nil {
			return fmt.Errorf("receipt %v at index %d failed validation: %w", receiptID, i, err)
		}
	}

	return nil
}

func (v *receiptValidator) validateResult(result *flow.ExecutionResult, prevResult *flow.ExecutionResult) error {
	err := v.verifyChunksFormat(result)
	if err != nil {
		return fmt.Errorf("invalid chunks format for result %v: %w", result.ID(), err)
	}

	err = v.subgraphCheck(result, prevResult)
	if err != nil {
		return fmt.Errorf("invalid execution result: %w", err)
	}

	err = v.resultChainCheck(result, prevResult)
	if err != nil {
		return fmt.Errorf("invalid execution results chain: %w", err)
	}

	return nil
}

func (v *receiptValidator) validateReceipt(receipt *flow.ExecutionReceiptMeta, blockID flow.Identifier) error {
	identity, err := identityForNode(v.state, blockID, receipt.ExecutorID)
	if err != nil {
		return fmt.Errorf(
			"failed to get executor identity %v at block %v: %w",
			receipt.ExecutorID,
			blockID,
			err)
	}

	err = ensureStakedNodeWithRole(identity, flow.RoleExecution)
	if err != nil {
		return fmt.Errorf("staked node invalid: %w", err)
	}

	err = v.verifySignature(receipt, identity)
	if err != nil {
		return fmt.Errorf("invalid receipt signature: %w", err)
	}

	return nil
}

// check the receipt's data integrity by checking its result has
// both final statecommitment and initial statecommitment
func IntegrityCheck(receipt *flow.ExecutionReceipt) (flow.StateCommitment, flow.StateCommitment, error) {
	final, ok := receipt.ExecutionResult.FinalStateCommitment()
	if !ok {
		return nil, nil, fmt.Errorf("execution receipt without FinalStateCommit: %x", receipt.ID())
	}

	init, ok := receipt.ExecutionResult.InitialStateCommit()
	if !ok {
		return nil, nil, fmt.Errorf("execution receipt without InitialStateCommit: %x", receipt.ID())
	}
	return init, final, nil
}

// forkCrawler traverses the fork with the provided head. We start at the provided height
// and work out way upwards until we arrive at the block with the provided ID. For each
// visited block, we call the provided function.
//
// Note that internally, the forkCrawler is implemented as a recursive algorithm that crawls
// the fork backwards (towards the genesis block) until it hits the specified height.
func (v *receiptValidator) forkCrawler(
	headID flow.Identifier,
	lowestHeight uint64,
	blockConsumer func(blockID flow.Identifier, payloadIndex *flow.Index) error,
) error {
	head, err := v.headers.ByBlockID(headID)
	if err != nil {
		return fmt.Errorf("could not retrieve header for block %x: %w", headID, err)
	}
	if head.Height < lowestHeight {
		return nil
	}

	// descend further down the chain
	err = v.forkCrawler(head.ParentID, lowestHeight, blockConsumer)
	if err != nil {
		return err
	}

	// now we are on our way back up
	index, err := v.index.ByBlockID(headID)
	if err != nil {
		return fmt.Errorf("could not retrieve payload index for block %x: %w", headID, err)
	}
	err = blockConsumer(headID, index)
	if err != nil {
		return fmt.Errorf("error in consumer function at height %d (block %x): %w", head.Height, headID, err)
	}
	return nil
}<|MERGE_RESOLUTION|>--- conflicted
+++ resolved
@@ -207,7 +207,6 @@
 	if err != nil {
 		return fmt.Errorf("could not retrieve sealed block (%x): %w", lastSeal.BlockID, err)
 	}
-	sealedHeight := sealedBlock.Height
 
 	// forkBlocks is the set of all _unsealed_ blocks on the fork. We
 	// use it to identify receipts that are for blocks not in the fork.
@@ -218,39 +217,18 @@
 	executionTree := make(map[flow.Identifier]*flow.ExecutionResult)
 	executionTree[lastSeal.ResultID] = latestSealedResult
 
-<<<<<<< HEAD
-	// loop through the fork backwards, from parent to last sealed, and keep
-	// track of blocks and receipts visited on the way.
-	err = state.TraverseBlocksBackwards(v.headers, header.ParentID,
-		func(block *flow.Header) (bool, error) {
-			if block.Height <= sealedHeight {
-				return false, nil
-			}
-
-			blockID := block.ID()
-			// keep track of blocks we iterate over
-			forkBlocks[blockID] = block
-
-			// keep track of all receipts in ancestors
-			index, err := v.index.ByBlockID(blockID)
-			if err != nil {
-				return false, fmt.Errorf("could not retrieve ancestor index (%x): %w", blockID, err)
-			}
-			for _, recID := range index.ReceiptIDs {
-				forkLookup[recID] = struct{}{}
-			}
-
-			return true, nil
-		})
-	if err != nil {
-		return err
-=======
 	// Set of previously included results. Used for detecting duplicates.
 	forkReceipts := make(map[flow.Identifier]struct{})
 
 	// Start from the lowest unfinalized block and walk the chain upwards until we
 	// hit the candidate's parent. For each visited block track:
-	bookKeeper := func(blockID flow.Identifier, payloadIndex *flow.Index) error {
+	bookKeeper := func(block *flow.Header) error {
+		blockID := block.ID()
+		payloadIndex, err := v.index.ByBlockID(blockID)
+		if err != nil {
+			return fmt.Errorf("could not retrieve payload index for block %x: %w", blockID, err)
+		}
+
 		// track encountered blocks
 		forkBlocks[blockID] = struct{}{}
 
@@ -275,10 +253,10 @@
 		}
 		return nil
 	}
-	err = v.forkCrawler(header.ParentID, sealedHeight+1, bookKeeper)
+	err = state.TraverseParentFirst(v.headers, header.ParentID, sealedBlock.ID(), bookKeeper)
+
 	if err != nil {
 		return fmt.Errorf("internal error while traversing the ancestor fork of unsealed blocks: %w", err)
->>>>>>> ede0437d
 	}
 
 	// first validate all results that were included into payload
@@ -396,41 +374,4 @@
 		return nil, nil, fmt.Errorf("execution receipt without InitialStateCommit: %x", receipt.ID())
 	}
 	return init, final, nil
-}
-
-// forkCrawler traverses the fork with the provided head. We start at the provided height
-// and work out way upwards until we arrive at the block with the provided ID. For each
-// visited block, we call the provided function.
-//
-// Note that internally, the forkCrawler is implemented as a recursive algorithm that crawls
-// the fork backwards (towards the genesis block) until it hits the specified height.
-func (v *receiptValidator) forkCrawler(
-	headID flow.Identifier,
-	lowestHeight uint64,
-	blockConsumer func(blockID flow.Identifier, payloadIndex *flow.Index) error,
-) error {
-	head, err := v.headers.ByBlockID(headID)
-	if err != nil {
-		return fmt.Errorf("could not retrieve header for block %x: %w", headID, err)
-	}
-	if head.Height < lowestHeight {
-		return nil
-	}
-
-	// descend further down the chain
-	err = v.forkCrawler(head.ParentID, lowestHeight, blockConsumer)
-	if err != nil {
-		return err
-	}
-
-	// now we are on our way back up
-	index, err := v.index.ByBlockID(headID)
-	if err != nil {
-		return fmt.Errorf("could not retrieve payload index for block %x: %w", headID, err)
-	}
-	err = blockConsumer(headID, index)
-	if err != nil {
-		return fmt.Errorf("error in consumer function at height %d (block %x): %w", head.Height, headID, err)
-	}
-	return nil
 }