package validation

import (
	"bytes"
	"errors"
	"fmt"

	"github.com/onflow/flow-go/engine"
	"github.com/onflow/flow-go/model/flow"
	"github.com/onflow/flow-go/module"
	"github.com/onflow/flow-go/state/protocol"
	"github.com/onflow/flow-go/storage"
)

// Functor that is used to retrieve parent of ExecutionResult.
type GetPreviousResult func(*flow.ExecutionResult) (*flow.ExecutionResult, error)

// receiptValidator holds all needed context for checking
// receipt validity against current protocol state.
type receiptValidator struct {
	state    protocol.State
	index    storage.Index
	results  storage.ExecutionResults
	verifier module.Verifier
}

func NewReceiptValidator(state protocol.State, index storage.Index, results storage.ExecutionResults, verifier module.Verifier) *receiptValidator {
	rv := &receiptValidator{
		state:    state,
		index:    index,
		results:  results,
		verifier: verifier,
	}

	return rv
}

func (v *receiptValidator) verifySignature(receipt *flow.ExecutionReceipt, nodeIdentity *flow.Identity) error {
	id := receipt.ID()
	valid, err := v.verifier.Verify(id[:], receipt.ExecutorSignature, nodeIdentity.StakingPubKey)
	if err != nil {
		return fmt.Errorf("failed to verify signature: %w", err)
	}

	if !valid {
		return engine.NewInvalidInputErrorf("invalid signature for (%x)", nodeIdentity.NodeID)
	}

	return nil
}

func (v *receiptValidator) verifyChunksFormat(result *flow.ExecutionResult) error {
	for index, chunk := range result.Chunks.Items() {
		if uint(index) != chunk.CollectionIndex {
			return engine.NewInvalidInputErrorf("invalid CollectionIndex, expected %d got %d", index, chunk.CollectionIndex)
		}

		if chunk.BlockID != result.BlockID {
			return engine.NewInvalidInputErrorf("invalid blockID, expected %v got %v", result.BlockID, chunk.BlockID)
		}
	}

	// we create one chunk per collection, plus the
	// system chunk. so we can check if the chunk number matches with the
	// number of guarantees plus one; this will ensure the execution receipt
	// cannot lie about having less chunks and having the remaining ones
	// approved
	requiredChunks := 1 // system chunk: must exist for block's ExecutionResult, even if block payload itself is empty

	index, err := v.index.ByBlockID(result.BlockID)
	if err != nil {
		// the mutator will always create payload index for a valid block
		return fmt.Errorf("could not find payload index for executed block %v: %w", result.BlockID, err)
	}

	requiredChunks += len(index.CollectionIDs)

	if result.Chunks.Len() != requiredChunks {
		return engine.NewInvalidInputErrorf("invalid number of chunks, expected %d got %d",
			requiredChunks, result.Chunks.Len())
	}

	return nil
}

func (v *receiptValidator) previousResult(result *flow.ExecutionResult) (*flow.ExecutionResult, error) {
	prevResult, err := v.results.ByID(result.PreviousResultID)
	if err != nil {
		if errors.Is(err, storage.ErrNotFound) {
			return nil, NewUnverifiableError(result.PreviousResultID)
		}
		return nil, err
	}
	return prevResult, nil
}

// subgraphCheck enforces that result forms a valid sub-graph:
// Let R1 be a result that references block A, and R2 be R1's parent result.
// The execution results form a valid subgraph if and only if R2 references
// A's parent.
func (v *receiptValidator) subgraphCheck(result *flow.ExecutionResult, prevResult *flow.ExecutionResult) error {
	block, err := v.state.AtBlockID(result.BlockID).Head()
	if err != nil {
		if errors.Is(err, storage.ErrNotFound) {
			return engine.NewInvalidInputErrorf("no block found %v %w", result.BlockID, err)
		}
		return err
	}

	// validating the PreviousResultID field
	// ExecutionResult_X.PreviousResult.BlockID must equal to Block_X.ParentBlockID
	// for instance: given the following chain
	// A <- B <- C (ER_A) <- D
	// a result ER_C with `ID(ER_A)` as its ER_C.Result.PreviousResultID
	// would be invalid, because `ER_C.Result.PreviousResultID` must be ID(ER_B)
	if prevResult.BlockID != block.ParentID {
		return engine.NewInvalidInputErrorf("invalid block for previous result %v", prevResult.BlockID)
	}

	return nil
}

// resultChainCheck enforces that the end state of the parent result
// matches the current result's start state
func (v *receiptValidator) resultChainCheck(result *flow.ExecutionResult, prevResult *flow.ExecutionResult) error {
	finalState, isOk := prevResult.FinalStateCommitment()
	if !isOk {
		return fmt.Errorf("missing final state commitment in execution result %v", prevResult.ID())
	}
	initialState, isOK := result.InitialStateCommit()
	if !isOK {
		return fmt.Errorf("missing initial state commitment in execution result %v", result.ID())
	}
	if !bytes.Equal(initialState, finalState) {
		return engine.NewInvalidInputErrorf("execution results do not form chain: expecting init state %x, but got %x",
			finalState, initialState)
	}
	return nil
}

// Validate performs verifies that the ExecutionReceipt satisfies
// the following conditions:
// 	* is from Execution node with positive weight
//	* has valid signature
//	* chunks are in correct format
// 	* execution result has a valid parent and satisfies the subgraph check
// Returns nil if all checks passed successfully.
// Expected errors during normal operations:
// * engine.InvalidInputError
<<<<<<< HEAD
// * validation.MissingPreviousResultError
=======
// * validation.UnverifiableError
>>>>>>> 732d8fc0
func (v *receiptValidator) Validate(receipts []*flow.ExecutionReceipt) error {
	// lookup cache to avoid linear search when checking for previous result that is
	// part of payload
	payloadExecutionResults := make(map[flow.Identifier]*flow.ExecutionResult)
	for _, receipt := range receipts {
		payloadExecutionResults[receipt.ExecutionResult.ID()] = &receipt.ExecutionResult
	}
	// Build a functor that performs lookup first in receipts that were passed as payload and only then in
	// local storage. This is needed to handle a case when same block payload contains receipts that
	// reference each other.
	// ATTENTION: Here we assume that ER is valid, this lookup can return a result which is actually invalid.
	// Eventually invalid result will be detected and fail the whole validation.
	previousResult := func(executionResult *flow.ExecutionResult) (*flow.ExecutionResult, error) {
		prevResult, found := payloadExecutionResults[executionResult.PreviousResultID]
		if found {
			return prevResult, nil
		}

		return v.previousResult(executionResult)
	}

	for i, r := range receipts {
		err := v.validate(r, previousResult)
		if err != nil {
			// It's very important that we fail the whole validation if one of the receipts is invalid.
			// It allows us to make assumptions as stated in previous comment.
			return fmt.Errorf("could not validate receipt %v at index %d: %w", r.ID(), i, err)
		}
	}
	return nil
}

func (v *receiptValidator) validate(receipt *flow.ExecutionReceipt, getPreviousResult GetPreviousResult) error {
	identity, err := identityForNode(v.state, receipt.ExecutionResult.BlockID, receipt.ExecutorID)
	if err != nil {
		return fmt.Errorf(
			"failed to get executor identity %v at block %v: %w",
			receipt.ExecutorID,
			receipt.ExecutionResult.BlockID,
			err)
	}

	err = ensureStakedNodeWithRole(identity, flow.RoleExecution)
	if err != nil {
		return fmt.Errorf("staked node invalid: %w", err)
	}

	prevResult, err := getPreviousResult(&receipt.ExecutionResult)
	if err != nil {
		return err
	}

	err = v.verifySignature(receipt, identity)
	if err != nil {
		return fmt.Errorf("invalid receipt signature: %w", err)
	}

	err = v.verifyChunksFormat(&receipt.ExecutionResult)
	if err != nil {
		return fmt.Errorf("invalid chunks format for result %v: %w", receipt.ExecutionResult.ID(), err)
	}

	err = v.subgraphCheck(&receipt.ExecutionResult, prevResult)
	if err != nil {
		return fmt.Errorf("invalid execution result: %w", err)
	}

	err = v.resultChainCheck(&receipt.ExecutionResult, prevResult)
	if err != nil {
		return fmt.Errorf("invalid execution results chain: %w", err)
	}

	return nil
}

// check the receipt's data integrity by checking its result has
// both final statecommitment and initial statecommitment
func IntegrityCheck(receipt *flow.ExecutionReceipt) (flow.StateCommitment, flow.StateCommitment, error) {
	final, ok := receipt.ExecutionResult.FinalStateCommitment()
	if !ok {
		return nil, nil, fmt.Errorf("execution receipt without FinalStateCommit: %x", receipt.ID())
	}

	init, ok := receipt.ExecutionResult.InitialStateCommit()
	if !ok {
		return nil, nil, fmt.Errorf("execution receipt without InitialStateCommit: %x", receipt.ID())
	}
	return init, final, nil
}<|MERGE_RESOLUTION|>--- conflicted
+++ resolved
@@ -147,11 +147,7 @@
 // Returns nil if all checks passed successfully.
 // Expected errors during normal operations:
 // * engine.InvalidInputError
-<<<<<<< HEAD
-// * validation.MissingPreviousResultError
-=======
 // * validation.UnverifiableError
->>>>>>> 732d8fc0
 func (v *receiptValidator) Validate(receipts []*flow.ExecutionReceipt) error {
 	// lookup cache to avoid linear search when checking for previous result that is
 	// part of payload
