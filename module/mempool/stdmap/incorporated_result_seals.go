--- conflicted
+++ resolved
@@ -26,35 +26,17 @@
 func NewIncorporatedResultSeals(limit uint) *IncorporatedResultSeals {
 	byHeight := make(map[uint64]sealSet)
 
-<<<<<<< HEAD
 	// assuming all the entities are for unsealed blocks, then we will remove a seal
 	// with the largest height.
-	ejector := func(b* Backend ) (flow.Identifier, flow.Entity, bool) {
-		maxHeight := uint64(0)
-		var sealsAtMaxHeight sealSet
-		for height, seals := range byHeight {
-			if height > maxHeight || (height == 0 && maxHeight == 0) {
-				maxHeight = height
-				sealsAtMaxHeight = seals
-			}
-		}
-
-		for sealID, seal := range sealsAtMaxHeight {
-			return sealID, seal, true
-		}
-
-		// this can only happen if mempool is empty or if the secondary index was inconsistently updated
-		panic("cannot eject element from empty mempool")
-=======
-	// This mempool implementation supports pruning by height, meaning that as soon as sealing advances
+  
+  // This mempool implementation supports pruning by height, meaning that as soon as sealing advances
 	// seals will be gradually removed from mempool
 	// ejecting a seal from mempool means that we have reached our limit and something is very bad, meaning that sealing
 	// is not actually happening.
 	// By setting high limit ~12 hours we ensure that we have some safety window for sealing to recover and make progress
-	ejector := func(entities map[flow.Identifier]flow.Entity) (flow.Identifier, flow.Entity) {
+	ejector := func(b* Backend ) (flow.Identifier, flow.Entity, bool) {
 		log.Fatalf("incorporated result seals reached max capacity %d", limit)
 		panic("incorporated result seals reached max capacity")
->>>>>>> 98dc4aa5
 	}
 
 	r := &IncorporatedResultSeals{
