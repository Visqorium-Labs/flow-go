--- conflicted
+++ resolved
@@ -65,11 +65,7 @@
 	// no need to check the hasher output size as all supported hash algos
 	// have at least 32 bytes output
 	if alg == nil {
-<<<<<<< HEAD
-		return nil, invalidInputsErrorf("Sign requires a Hasher")
-=======
 		return nil, invalidInputsErrorf("hasher is nil")
->>>>>>> efdac57d
 	}
 	h := alg.ComputeHash(data)
 	return sk.signHash(h)
@@ -101,11 +97,7 @@
 	// no need to check the hasher output size as all supported hash algos
 	// have at lease 32 bytes output
 	if alg == nil {
-<<<<<<< HEAD
-		return false, invalidInputsErrorf("Verify requires a Hasher")
-=======
 		return false, invalidInputsErrorf("hasher is nil")
->>>>>>> efdac57d
 	}
 
 	h := alg.ComputeHash(data)
