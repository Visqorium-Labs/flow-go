--- conflicted
+++ resolved
@@ -73,9 +73,6 @@
 	}
 
 	return func() (*Node, error) {
-<<<<<<< HEAD
-		return NewLibP2PNode(log, me, address, NewConnManager(log, metrics), flowKey, true, rootBlockID, pingInfoProvider, resolver, psOptions...)
-=======
 		return NewDefaultLibP2PNodeBuilder(me, address, flowKey).
 			SetRootBlockID(rootBlockID).
 			SetConnectionGater(connGater).
@@ -84,7 +81,6 @@
 			SetPingInfoProvider(pingInfoProvider).
 			SetLogger(log).
 			Build(ctx)
->>>>>>> 4334fb4a
 	}, nil
 }
 
@@ -98,18 +94,6 @@
 	Build(context.Context) (*Node, error)
 }
 
-<<<<<<< HEAD
-func NewLibP2PNode(logger zerolog.Logger,
-	id flow.Identifier,
-	address string,
-	conMgr *ConnManager,
-	key fcrypto.PrivateKey,
-	allowList bool,
-	rootBlockID string,
-	pingInfoProvider PingInfoProvider,
-	resolver *madns.Resolver,
-	psOption ...pubsub.Option) (*Node, error) {
-=======
 type DefaultLibP2PNodeBuilder struct {
 	id               flow.Identifier
 	rootBlockID      string
@@ -121,7 +105,6 @@
 	hostMaker        func(context.Context, ...config.Option) (host.Host, error)
 	pubSubOpts       []pubsub.Option
 }
->>>>>>> 4334fb4a
 
 func NewDefaultLibP2PNodeBuilder(id flow.Identifier, address string, flowKey fcrypto.PrivateKey) NodeBuilder {
 	return &DefaultLibP2PNodeBuilder{
@@ -188,16 +171,6 @@
 
 	var opts []config.Option
 
-<<<<<<< HEAD
-	libP2PHost, connGater, pubSub, err := bootstrapLibP2PHost(ctx,
-		logger,
-		address,
-		conMgr,
-		libp2pKey,
-		resolver,
-		allowList,
-		psOption...)
-=======
 	if builder.connGater != nil {
 		opts = append(opts, libp2p.ConnectionGater(builder.connGater))
 		node.connGater = builder.connGater
@@ -207,7 +180,6 @@
 		opts = append(opts, libp2p.ConnectionManager(builder.connMngr))
 		node.connMgr = builder.connMngr
 	}
->>>>>>> 4334fb4a
 
 	if builder.pingInfoProvider != nil {
 		opts = append(opts, libp2p.Ping(true))
@@ -605,20 +577,6 @@
 	return isConnected, nil
 }
 
-<<<<<<< HEAD
-// bootstrapLibP2PHost creates and starts a libp2p host as well as a pubsub component for it, and returns all in a
-// libP2PHostWrapper.
-// In case `allowList` is true, it also creates and embeds a connection gater in the returned libP2PHostWrapper, which
-// whitelists the `allowListAddres` nodes.
-func bootstrapLibP2PHost(ctx context.Context,
-	logger zerolog.Logger,
-	address string,
-	conMgr *ConnManager,
-	key crypto.PrivKey,
-	resolver *madns.Resolver,
-	allowList bool,
-	psOption ...pubsub.Option) (host.Host, *connGater, *pubsub.PubSub, error) {
-=======
 // DefaultLibP2PHost returns a libp2p host initialized to listen on the given address and using the given private key and
 // customized with options
 func DefaultLibP2PHost(ctx context.Context, address string, key fcrypto.PrivateKey, options ...config.Option) (host.Host, error) {
@@ -626,7 +584,6 @@
 	if err != nil {
 		return nil, err
 	}
->>>>>>> 4334fb4a
 
 	allOptions := append(defaultOptions, options...)
 
@@ -671,16 +628,9 @@
 	// gather all the options for the libp2p node
 	options := []config.Option{
 		libp2p.ListenAddrs(sourceMultiAddr), // set the listen address
-<<<<<<< HEAD
-		libp2p.Identity(key),                // pass in the networking key
-		libp2p.ConnectionManager(conMgr),    // set the connection manager
-		libp2p.MultiaddrResolver(resolver),
-		transport,         // set the protocol
-		libp2p.Ping(true), // enable ping
-=======
 		libp2p.Identity(libp2pKey),          // pass in the networking key
 		transport,                           // set the protocol
->>>>>>> 4334fb4a
+		libp2p.MultiaddrResolver(resolver),
 	}
 
 	return options, nil
