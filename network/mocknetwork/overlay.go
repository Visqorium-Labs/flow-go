--- conflicted
+++ resolved
@@ -16,22 +16,6 @@
 	mock.Mock
 }
 
-<<<<<<< HEAD
-// Identities provides a mock function with given fields:
-func (_m *Overlay) Identities() flow.IdentityList {
-	ret := _m.Called()
-
-	var r0 flow.IdentityList
-	if rf, ok := ret.Get(0).(func() flow.IdentityList); ok {
-		r0 = rf()
-	} else {
-		if ret.Get(0) != nil {
-			r0 = ret.Get(0).(flow.IdentityList)
-		}
-	}
-
-	return r0
-=======
 // GetIdentity provides a mock function with given fields: _a0
 func (_m *Overlay) Identity(_a0 peer.ID) (*flow.Identity, bool) {
 	ret := _m.Called(_a0)
@@ -53,7 +37,6 @@
 	}
 
 	return r0, r1
->>>>>>> 0a8729c7
 }
 
 // Identities provides a mock function with given fields:
