// (c) 2019 Dapper Labs - ALL RIGHTS RESERVED

package json

import (
	"encoding/json"

	"github.com/pkg/errors"

	"github.com/dapperlabs/flow-go/model/coldstuff"
	"github.com/dapperlabs/flow-go/model/flow"
	"github.com/dapperlabs/flow-go/model/libp2p/message"
	"github.com/dapperlabs/flow-go/model/messages"
	"github.com/dapperlabs/flow-go/model/trickle"
)

// decode will decode the envelope into an entity.
func decode(env Envelope) (interface{}, error) {

	// create the desired message
	var v interface{}
	switch env.Code {

	// trickle overlay network
	case CodePing:
		v = &trickle.Ping{}
	case CodePong:
		v = &trickle.Pong{}
	case CodeAuth:
		v = &trickle.Auth{}
	case CodeAnnounce:
		v = &trickle.Announce{}
	case CodeRequest:
		v = &trickle.Request{}
	case CodeResponse:
		v = &trickle.Response{}

	// Consensus
	case CodeBlockProposal:
		v = &messages.BlockProposal{}
	case CodeBlockVote:
		v = &messages.BlockVote{}
	case CodeBlockCommit:
		v = &coldstuff.Commit{}

	// Cluster consensus
	case CodeClusterBlockProposal:
		v = &messages.ClusterBlockProposal{}
	case CodeClusterBlockVote:
		v = &messages.ClusterBlockVote{}
	case CodeClusterBlockRequest:
		v = &messages.ClusterBlockRequest{}
	case CodeClusterBlockResponse:
		v = &messages.ClusterBlockResponse{}

	case CodeCollectionGuarantee:
		v = &flow.CollectionGuarantee{}
	case CodeTransactionBody:
		v = &flow.TransactionBody{}
	case CodeTransaction:
		v = &flow.Transaction{}

	case CodeBlock:
		v = &flow.Block{}

	case CodeCollectionRequest:
		v = &messages.CollectionRequest{}
	case CodeCollectionResponse:
		v = &messages.CollectionResponse{}

	case CodeEcho:
		v = &message.Echo{}

	case CodeExecutionReceipt:
		v = &flow.ExecutionReceipt{}
	case CodeExecutionStateRequest:
		v = &messages.ExecutionStateRequest{}
	case CodeExecutionStateResponse:
		v = &messages.ExecutionStateResponse{}
<<<<<<< HEAD
	case CodeExecutionStateSyncRequest:
		v = &messages.ExecutionStateSyncRequest{}
	case CodeExecutionStateDelta:
		v = &messages.ExecutionStateDelta{}
	case CodeExecutionCompleteBlock:
		v = &execution.CompleteBlock{}
=======
>>>>>>> a47c9e64

	case CodeChunkDataPackRequest:
		v = &messages.ChunkDataPackRequest{}
	case CodeChunkDataPackResponse:
		v = &messages.ChunkDataPackResponse{}

	default:
		return nil, errors.Errorf("invalid message code (%d)", env.Code)
	}

	// unmarshal the payload
	err := json.Unmarshal(env.Data, v)
	if err != nil {
		return nil, errors.Wrap(err, "could not decode payload")
	}

	return v, nil
}<|MERGE_RESOLUTION|>--- conflicted
+++ resolved
@@ -77,15 +77,10 @@
 		v = &messages.ExecutionStateRequest{}
 	case CodeExecutionStateResponse:
 		v = &messages.ExecutionStateResponse{}
-<<<<<<< HEAD
 	case CodeExecutionStateSyncRequest:
 		v = &messages.ExecutionStateSyncRequest{}
 	case CodeExecutionStateDelta:
 		v = &messages.ExecutionStateDelta{}
-	case CodeExecutionCompleteBlock:
-		v = &execution.CompleteBlock{}
-=======
->>>>>>> a47c9e64
 
 	case CodeChunkDataPackRequest:
 		v = &messages.ChunkDataPackRequest{}
