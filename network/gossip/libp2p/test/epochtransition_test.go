--- conflicted
+++ resolved
@@ -51,15 +51,9 @@
 	golog.SetAllLoggers(golog.LevelError)
 
 	// create ids
-<<<<<<< HEAD
-	ids, mws := GenerateIDsAndMiddlewares(ts.T(), nodeCount, RunNetwork, ts.logger)
-	ts.ids = ids
-	ts.mws = mws
-=======
 	ids, mws := GenerateIDsAndMiddlewares(suite.T(), nodeCount, RunNetwork, suite.logger)
 	suite.ids = ids
 	suite.mws = mws
->>>>>>> a85047f5
 
 	// setup current epoch
 	suite.currentEpoch = 0
@@ -85,48 +79,27 @@
 	}
 
 	// create networks using the mocked state and default topology
-<<<<<<< HEAD
-	sms := GenerateSubscriptionManagers(ts.T(), mws)
-	nets := GenerateNetworks(ts.T(), ts.logger, ids, mws, 100, nil, sms, RunNetwork)
-	ts.nets = nets
-=======
 	sms := GenerateSubscriptionManagers(suite.T(), mws)
 	nets := GenerateNetworks(suite.T(), suite.logger, ids, mws, 100, nil, sms, RunNetwork)
 	suite.nets = nets
->>>>>>> a85047f5
 
 	// generate the refreshers
 	suite.idRefreshers = suite.generateNodeIDRefreshers(nets)
 
 	// generate the engines
-<<<<<<< HEAD
-	ts.engines = GenerateEngines(ts.T(), nets)
-}
-
-// TearDownTest closes the networks within a specified timeout
-func (ts *EpochTransitionTestSuite) TearDownTest() {
-	for _, net := range ts.nets {
-		unittest.RequireCloseBefore(ts.T(), net.Done(), 3*time.Second, "could not stop the network")
-	}
-=======
 	suite.engines = GenerateEngines(suite.T(), nets)
 }
 
 // TearDownTest closes the networks within a specified timeout
 func (suite *EpochTransitionTestSuite) TearDownTest() {
 	stopNetworks(suite.T(), suite.nets, 3*time.Second)
->>>>>>> a85047f5
 }
 
 // TestNewNodeAdded tests that an additional node in the next epoch gets connected to other nodes and can exchange messages
 // in the current epoch
 func (suite *EpochTransitionTestSuite) TestNewNodeAdded() {
 	// create the id, middleware and network for a new node
-<<<<<<< HEAD
-	ids, mws, nets := GenerateIDsMiddlewaresNetworks(ts.T(), 1, ts.logger, 100, nil, RunNetwork)
-=======
 	ids, mws, nets := GenerateIDsMiddlewaresNetworks(suite.T(), 1, suite.logger, 100, nil, RunNetwork)
->>>>>>> a85047f5
 	newMiddleware := mws[0]
 
 	newIDs := append(suite.ids, ids...)
@@ -136,13 +109,8 @@
 	newIDRefreshers := append(suite.idRefreshers, newIDRefresher...)
 
 	// create the engine for the new node
-<<<<<<< HEAD
-	newEngine := GenerateEngines(ts.T(), nets)
-	newEngines := append(ts.engines, newEngine...)
-=======
 	newEngine := GenerateEngines(suite.T(), nets)
 	newEngines := append(suite.engines, newEngine...)
->>>>>>> a85047f5
 
 	// update epoch query mock to return new IDs for the next epoch
 	nextEpoch := suite.currentEpoch + 1
