package test

import (
	"fmt"
	"math/rand"
	"os"
	"strconv"
	"strings"
	"sync"
	"testing"
	"time"

	golog "github.com/ipfs/go-log"
	"github.com/rs/zerolog"
	"github.com/rs/zerolog/log"
	"github.com/stretchr/testify/assert"
	"github.com/stretchr/testify/require"
	"github.com/stretchr/testify/suite"

	"github.com/onflow/flow-go/engine"
	"github.com/onflow/flow-go/model/flow"
	"github.com/onflow/flow-go/model/flow/filter"
	"github.com/onflow/flow-go/model/libp2p/message"
	"github.com/onflow/flow-go/network/gossip/libp2p"
	"github.com/onflow/flow-go/network/gossip/libp2p/topology"
	"github.com/onflow/flow-go/utils/unittest"
)

// MeshEngineTestSuite evaluates the message delivery functionality for the overlay
// of engines over a complete graph
type MeshEngineTestSuite struct {
	suite.Suite
	ConduitWrapper                   // used as a wrapper around conduit methods
	nets           []*libp2p.Network // used to keep track of the networks
	ids            flow.IdentityList // used to keep track of the identifiers associated with networks
}

// TestMeshNetTestSuite runs all tests in this test suit
func TestMeshNetTestSuite(t *testing.T) {
	suite.Run(t, new(MeshEngineTestSuite))
}

// SetupTest is executed prior to each test in this test suit
// it creates and initializes a set of network instances
func (suite *MeshEngineTestSuite) SetupTest() {
	// defines total number of nodes in our network (minimum 3 needed to use 1-k messaging)
	const count = 10
<<<<<<< HEAD
	const cacheSize = 100
	golog.SetAllLoggers(golog.LevelInfo)

	suite.ids = CreateIDs(count)

	// mocks state for collector nodes topology
	// considers only a single cluster as higher cluster numbers are tested
	// in collectionTopology_test
	state := topology.CreateMockStateForCollectionNodes(suite.T(),
		suite.ids.Filter(filter.HasRole(flow.RoleCollection)), 1)

	// creates topology instances for the nodes based on their roles
	tops := CreateTopologies(suite.T(), state, suite.ids)

	// creates middleware and network instances
	logger := log.Output(zerolog.ConsoleWriter{Out: os.Stderr}).With().Caller().Logger()
	mws := CreateMiddleware(suite.T(), logger, suite.ids)
	suite.nets = CreateNetworks(suite.T(), logger, suite.ids, mws, tops, cacheSize, false)
=======
	golog.SetAllLoggers(golog.LevelError)
	logger := log.Output(zerolog.ConsoleWriter{Out: os.Stderr}).With().Caller().Logger()
	var err error
	m.ids, m.mws, m.nets = generateIDsMiddlewaresNetworks(m.T(), count, logger, 100, nil, false)
	require.NoError(m.Suite.T(), err)
>>>>>>> add3a38f
}

// TearDownTest closes the networks within a specified timeout
func (suite *MeshEngineTestSuite) TearDownTest() {
	for _, net := range suite.nets {
		select {
		// closes the network
		case <-net.Done():
			continue
		case <-time.After(3 * time.Second):
			suite.Suite.Fail("could not stop the network")
		}
	}
}

// TestAllToAll_Submit evaluates the network of mesh engines against allToAllScenario scenario.
// Network instances during this test use their Submit method to disseminate messages.
func (suite *MeshEngineTestSuite) TestAllToAll_Submit() {
	suite.allToAllScenario(suite.Submit)
}

// TestAllToAll_Publish evaluates the network of mesh engines against allToAllScenario scenario.
// Network instances during this test use their Publish method to disseminate messages.
func (suite *MeshEngineTestSuite) TestAllToAll_Publish() {
	suite.allToAllScenario(suite.Publish)
}

// TestAllToAll_Multicast evaluates the network of mesh engines against allToAllScenario scenario.
// Network instances during this test use their Multicast method to disseminate messages.
func (suite *MeshEngineTestSuite) TestAllToAll_Multicast() {
	suite.allToAllScenario(suite.Multicast)
}

// TestAllToAll_Unicast evaluates the network of mesh engines against allToAllScenario scenario.
// Network instances during this test use their Unicast method to disseminate messages.
func (suite *MeshEngineTestSuite) TestAllToAll_Unicast() {
	suite.allToAllScenario(suite.Unicast)
}

// TestTargetedValidators_Submit tests if only the intended recipients in a 1-k messaging actually receive the message.
// The messages are disseminated through the Submit method of conduits.
func (suite *MeshEngineTestSuite) TestTargetedValidators_Submit() {
	suite.targetValidatorScenario(suite.Submit)
}

// TestTargetedValidators_Unicast tests if only the intended recipients in a 1-k messaging actually receive the message.
// The messages are disseminated through the Unicast method of conduits.
func (suite *MeshEngineTestSuite) TestTargetedValidators_Unicast() {
	suite.targetValidatorScenario(suite.Unicast)
}

// TestTargetedValidators_Multicast tests if only the intended recipients in a 1-k messaging actually receive the
//message.
// The messages are disseminated through the Multicast method of conduits.
func (suite *MeshEngineTestSuite) TestTargetedValidators_Multicast() {
	suite.targetValidatorScenario(suite.Multicast)
}

// TestTargetedValidators_Publish tests if only the intended recipients in a 1-k messaging actually receive the message.
// The messages are disseminated through the Multicast method of conduits.
func (suite *MeshEngineTestSuite) TestTargetedValidators_Publish() {
	suite.targetValidatorScenario(suite.Publish)
}

// TestMaxMessageSize_Submit evaluates the messageSizeScenario scenario using
// the Submit method of conduits.
func (suite *MeshEngineTestSuite) TestMaxMessageSize_Submit() {
	suite.messageSizeScenario(suite.Submit, libp2p.DefaultMaxPubSubMsgSize)
}

// TestMaxMessageSize_Unicast evaluates the messageSizeScenario scenario using
// the Unicast method of conduits.
func (suite *MeshEngineTestSuite) TestMaxMessageSize_Unicast() {
	suite.messageSizeScenario(suite.Unicast, libp2p.DefaultMaxUnicastMsgSize)
}

// TestMaxMessageSize_Multicast evaluates the messageSizeScenario scenario using
// the Multicast method of conduits.
func (suite *MeshEngineTestSuite) TestMaxMessageSize_Multicast() {
	suite.messageSizeScenario(suite.Multicast, libp2p.DefaultMaxPubSubMsgSize)
}

// TestMaxMessageSize_Publish evaluates the messageSizeScenario scenario using the
// Publish method of conduits.
func (suite *MeshEngineTestSuite) TestMaxMessageSize_Publish() {
	suite.messageSizeScenario(suite.Publish, libp2p.DefaultMaxPubSubMsgSize)
}

// TestUnregister_Publish tests that an engine cannot send any message using Publish
// or receive any messages after the conduit is closed
func (suite *MeshEngineTestSuite) TestUnregister_Publish() {
	suite.conduitCloseScenario(suite.Publish)
}

// TestUnregister_Publish tests that an engine cannot send any message using Multicast
// or receive any messages after the conduit is closed
func (suite *MeshEngineTestSuite) TestUnregister_Multicast() {
	suite.conduitCloseScenario(suite.Multicast)
}

// TestUnregister_Publish tests that an engine cannot send any message using Submit
// or receive any messages after the conduit is closed
func (suite *MeshEngineTestSuite) TestUnregister_Submit() {
	suite.conduitCloseScenario(suite.Submit)
}

// TestUnregister_Publish tests that an engine cannot send any message using Unicast
// or receive any messages after the conduit is closed
func (suite *MeshEngineTestSuite) TestUnregister_Unicast() {
	suite.conduitCloseScenario(suite.Unicast)
}

// allToAllScenario creates a complete mesh of the engines
// each engine x then sends a "hello from node x" to other engines
// it evaluates the correctness of message delivery as well as content of the message
func (suite *MeshEngineTestSuite) allToAllScenario(send ConduitSendWrapperFunc) {
	// allows nodes to find each other in case of Mulitcast and Publish
	optionalSleep(send)

	// creating engines
	count := len(suite.nets)
	engs := make([]*MeshEngine, 0)
	wg := sync.WaitGroup{}

	// logs[i][j] keeps the message that node i sends to node j
	logs := make(map[int][]string)
	for i := range suite.nets {
		eng := NewMeshEngine(suite.Suite.T(), suite.nets[i], count-1, engine.TestNetwork)
		engs = append(engs, eng)
		logs[i] = make([]string, 0)
	}

	// allow nodes to heartbeat and discover each other
	time.Sleep(2 * time.Second)

	// Each node broadcasting a message to all others
	for i := range suite.nets {
		event := &message.TestMessage{
			Text: fmt.Sprintf("hello from node %v", i),
		}

		// others keeps the identifier of all nodes except ith node
		others := suite.ids.Filter(filter.Not(filter.HasNodeID(suite.ids[i].NodeID))).NodeIDs()
		require.NoError(suite.Suite.T(), send(event, engs[i].con, others...))
		wg.Add(count - 1)
	}

	// fires a goroutine for each engine that listens to incoming messages
	for i := range suite.nets {
		go func(e *MeshEngine) {
			for x := 0; x < count-1; x++ {
				<-e.received
				wg.Done()
			}
		}(engs[i])
	}

	unittest.AssertReturnsBefore(suite.Suite.T(), wg.Wait, 30*time.Second)

	// evaluates that all messages are received
	for index, e := range engs {
		// confirms the number of received messages at each node
		if len(e.event) != (count - 1) {
			assert.Fail(suite.Suite.T(),
				fmt.Sprintf("Message reception mismatch at node %v. Expected: %v, Got: %v", index, count-1, len(e.event)))
		}

		// extracts failed messages
		receivedIndices, err := extractSenderID(count, e.event, "hello from node")
		require.NoError(suite.Suite.T(), err)

		for j := 0; j < count; j++ {
			// evaluates self-gossip
			if j == index {
				assert.False(suite.Suite.T(), (receivedIndices)[index], fmt.Sprintf("self gossiped for node %v detected", index))
			}
			// evaluates content
			if !(receivedIndices)[j] {
				assert.False(suite.Suite.T(), (receivedIndices)[index],
					fmt.Sprintf("Message not found in node #%v's messages. Expected: Message from node %v. Got: No message", index, j))
			}
		}
	}
}

// targetValidatorScenario sends a single message from last node to the first half of the nodes
// based on identifiers list.
// It then verifies that only the intended recipients receive the message.
// Message dissemination is done using the send wrapper of conduit.
func (suite *MeshEngineTestSuite) targetValidatorScenario(send ConduitSendWrapperFunc) {
	// creating engines
	count := len(suite.nets)
	engs := make([]*MeshEngine, 0)
	wg := sync.WaitGroup{}

	for i := range suite.nets {
		eng := NewMeshEngine(suite.Suite.T(), suite.nets[i], count-1, engine.TestNetwork)
		engs = append(engs, eng)
	}

	// allow nodes to heartbeat and discover each other
	time.Sleep(5 * time.Second)

	// choose half of the nodes as target
	allIds := suite.ids.NodeIDs()
	var targets []flow.Identifier
	// create a target list of half of the nodes
	for i := 0; i < len(allIds)/2; i++ {
		targets = append(targets, allIds[i])
	}

	// node 0 broadcasting a message to all targets
	event := &message.TestMessage{
		Text: "hello from node 0",
	}
	require.NoError(suite.Suite.T(), send(event, engs[len(engs)-1].con, targets...))

	// fires a goroutine for all engines to listens for the incoming message
	for i := 0; i < len(allIds)/2; i++ {
		wg.Add(1)
		go func(e *MeshEngine) {
			<-e.received
			wg.Done()
		}(engs[i])
	}

	unittest.AssertReturnsBefore(suite.T(), wg.Wait, 10*time.Second)

	// evaluates that all messages are received
	for index, e := range engs {
		if index < len(engs)/2 {
			assert.Len(suite.Suite.T(), e.event, 1, fmt.Sprintf("message not received %v", index))
		} else {
			assert.Len(suite.Suite.T(), e.event, 0, fmt.Sprintf("message received when none was expected %v", index))
		}
	}
}

// messageSizeScenario provides a scenario to check if a message of maximum permissible size can be sent
//successfully.
// It broadcasts a message from the first node to all the nodes in the identifiers list using send wrapper function.
func (suite *MeshEngineTestSuite) messageSizeScenario(send ConduitSendWrapperFunc, size uint) {
	// creating engines
	count := len(suite.nets)
	engs := make([]*MeshEngine, 0)
	wg := sync.WaitGroup{}

	for i := range suite.nets {
		eng := NewMeshEngine(suite.Suite.T(), suite.nets[i], count-1, engine.TestNetwork)
		engs = append(engs, eng)
	}

	// allow nodes to heartbeat and discover each other
	time.Sleep(2 * time.Second)

	// others keeps the identifier of all nodes except node that is sender.
	others := suite.ids.Filter(filter.Not(filter.HasNodeID(suite.ids[0].NodeID))).NodeIDs()

	// generates and sends an event of custom size to the network
	payload := libp2p.NetworkPayloadFixture(suite.T(), size)
	event := &message.TestMessage{
		Text: string(payload),
	}

	require.NoError(suite.T(), send(event, engs[0].con, others...))

	// fires a goroutine for all engines (except sender) to listen for the incoming message
	for _, eng := range engs[1:] {
		wg.Add(1)
		go func(e *MeshEngine) {
			<-e.received
			wg.Done()
		}(eng)
	}

	unittest.AssertReturnsBefore(suite.Suite.T(), wg.Wait, 30*time.Second)

	// evaluates that all messages are received
	for index, e := range engs[1:] {
		assert.Len(suite.Suite.T(), e.event, 1, "message not received by engine %d", index+1)
	}
}

// conduitCloseScenario tests after a Conduit is closed, an engine cannot send or receive a message for that channel ID
func (suite *MeshEngineTestSuite) conduitCloseScenario(send ConduitSendWrapperFunc) {

	optionalSleep(send)

	// creating engines
	count := len(suite.nets)
	engs := make([]*MeshEngine, 0)
	wg := sync.WaitGroup{}

	for i := range suite.nets {
		eng := NewMeshEngine(suite.Suite.T(), suite.nets[i], count-1, engine.TestNetwork)
		engs = append(engs, eng)
	}

	// allow nodes to heartbeat and discover each other
	time.Sleep(2 * time.Second)

	// unregister a random engine from the test topic by calling close on it's conduit
	unregisterIndex := rand.Intn(count)
	err := engs[unregisterIndex].con.Close()
	assert.NoError(suite.T(), err)

	// each node attempts to broadcast a message to all others
	for i := range suite.nets {
		event := &message.TestMessage{
			Text: fmt.Sprintf("hello from node %v", i),
		}

		// others keeps the identifier of all nodes except ith node
		others := suite.ids.Filter(filter.Not(filter.HasNodeID(suite.ids[i].NodeID))).NodeIDs()

		if i == unregisterIndex {
			// assert that unsubscribed engine cannot publish on that topic
			require.Error(suite.Suite.T(), send(event, engs[i].con, others...))
			continue
		}

		require.NoError(suite.Suite.T(), send(event, engs[i].con, others...))
	}

	// fire a goroutine to listen for incoming messages for each engine except for the one which unregistered
	for i := range suite.nets {
		if i == unregisterIndex {
			continue
		}
		wg.Add(1)
		go func(e *MeshEngine) {
			expectedMsgCnt := count - 2 // count less self and unsubscribed engine
			for x := 0; x < expectedMsgCnt; x++ {
				<-e.received
			}
			wg.Done()
		}(engs[i])
	}

	// assert every one except the unsubscribed engine received the message
	unittest.AssertReturnsBefore(suite.Suite.T(), wg.Wait, 2*time.Second)

	// assert that the unregistered engine did not receive the message
	unregisteredEng := engs[unregisterIndex]
	assert.Emptyf(suite.T(), unregisteredEng.received, "unregistered engine received the topic message")
}

// extractSenderID returns a bool array with the index i true if there is a message from node i in the provided messages.
// enginesNum is the number of engines
// events is the channel of received events
// expectedMsgTxt is the common prefix among all the messages that we expect to receive, for example
// we expect to receive "hello from node x" in this test, and then expectedMsgTxt is "hello form node"
func extractSenderID(enginesNum int, events chan interface{}, expectedMsgTxt string) ([]bool, error) {
	indices := make([]bool, enginesNum)
	expectedMsgSize := len(expectedMsgTxt)
	for i := 0; i < enginesNum-1; i++ {
		var event interface{}
		select {
		case event = <-events:
		default:
			continue
		}
		echo := event.(*message.TestMessage)
		msg := echo.Text
		if len(msg) < expectedMsgSize {
			return nil, fmt.Errorf("invalid message format")
		}
		senderIndex := msg[expectedMsgSize:]
		senderIndex = strings.TrimLeft(senderIndex, " ")
		nodeID, err := strconv.Atoi(senderIndex)
		if err != nil {
			return nil, fmt.Errorf("could not extract the node id from: %v", msg)
		}

		if indices[nodeID] {
			return nil, fmt.Errorf("duplicate message reception: %v", msg)
		}

		if msg == fmt.Sprintf("%s %v", expectedMsgTxt, nodeID) {
			indices[nodeID] = true
		}
	}
	return indices, nil
}<|MERGE_RESOLUTION|>--- conflicted
+++ resolved
@@ -22,7 +22,6 @@
 	"github.com/onflow/flow-go/model/flow/filter"
 	"github.com/onflow/flow-go/model/libp2p/message"
 	"github.com/onflow/flow-go/network/gossip/libp2p"
-	"github.com/onflow/flow-go/network/gossip/libp2p/topology"
 	"github.com/onflow/flow-go/utils/unittest"
 )
 
@@ -45,32 +44,11 @@
 func (suite *MeshEngineTestSuite) SetupTest() {
 	// defines total number of nodes in our network (minimum 3 needed to use 1-k messaging)
 	const count = 10
-<<<<<<< HEAD
-	const cacheSize = 100
-	golog.SetAllLoggers(golog.LevelInfo)
-
-	suite.ids = CreateIDs(count)
-
-	// mocks state for collector nodes topology
-	// considers only a single cluster as higher cluster numbers are tested
-	// in collectionTopology_test
-	state := topology.CreateMockStateForCollectionNodes(suite.T(),
-		suite.ids.Filter(filter.HasRole(flow.RoleCollection)), 1)
-
-	// creates topology instances for the nodes based on their roles
-	tops := CreateTopologies(suite.T(), state, suite.ids)
-
-	// creates middleware and network instances
-	logger := log.Output(zerolog.ConsoleWriter{Out: os.Stderr}).With().Caller().Logger()
-	mws := CreateMiddleware(suite.T(), logger, suite.ids)
-	suite.nets = CreateNetworks(suite.T(), logger, suite.ids, mws, tops, cacheSize, false)
-=======
 	golog.SetAllLoggers(golog.LevelError)
 	logger := log.Output(zerolog.ConsoleWriter{Out: os.Stderr}).With().Caller().Logger()
 	var err error
-	m.ids, m.mws, m.nets = generateIDsMiddlewaresNetworks(m.T(), count, logger, 100, nil, false)
-	require.NoError(m.Suite.T(), err)
->>>>>>> add3a38f
+	suite.ids, _, suite.nets = generateIDsMiddlewaresNetworks(suite.T(), count, logger, 100, nil, false)
+	require.NoError(suite.T(), err)
 }
 
 // TearDownTest closes the networks within a specified timeout
