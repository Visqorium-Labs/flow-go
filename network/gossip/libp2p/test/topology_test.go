--- conflicted
+++ resolved
@@ -85,7 +85,6 @@
 	logger := log.Output(zerolog.ConsoleWriter{Out: os.Stderr}).With().Caller().Logger()
 	mws := GenerateMiddlewares(suite.T(), logger, ids, keys)
 
-<<<<<<< HEAD
 	// mocks subscription manager
 	subMngrs := MockSubscriptionManager(suite.T(), ids)
 
@@ -95,11 +94,6 @@
 
 	// creates network in dryrun
 	nets := GenerateNetworks(suite.T(), logger, ids, mws, 100, topMngrs, subMngrs, DryRunNetwork)
-=======
-	// mocks subscription manager and creates network in dryrun
-	sms := MockSubscriptionManager(suite.T(), ids)
-	nets := GenerateNetworks(suite.T(), logger, ids, mws, 100, tops, sms, DryRun)
->>>>>>> bca34ad0
 
 	// extracts adjacency matrix of the entire system
 	for i, net := range nets {
