--- conflicted
+++ resolved
@@ -53,11 +53,7 @@
 	UpdateNodeAddresses()
 
 	// NewBlobService creates a new BlobService for the given channel.
-<<<<<<< HEAD
 	NewBlobService(channel Channel, store datastore.Batching, opts ...BlobServiceOption) BlobService
-=======
-	NewBlobService(channel Channel, store datastore.Batching) BlobService
->>>>>>> 3375269e
 
 	// NewPingService creates a new PingService for the given ping protocol ID.
 	NewPingService(pingProtocol protocol.ID, provider PingInfoProvider) PingService
