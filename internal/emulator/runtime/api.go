--- conflicted
+++ resolved
@@ -1,11 +1,8 @@
 package runtime
 
 import (
-<<<<<<< HEAD
 	"errors"
-=======
 	"fmt"
->>>>>>> 6ab750e0
 	"math/big"
 
 	etypes "github.com/dapperlabs/bamboo-node/internal/emulator/types"
@@ -21,11 +18,6 @@
 
 func NewEmulatorRuntimeAPI(registers *etypes.RegistersView) *EmulatorRuntimeAPI {
 	return &EmulatorRuntimeAPI{registers: registers}
-}
-
-func (i *EmulatorRuntimeAPI) ResolveImport(location runtime.ImportLocation) ([]byte, error) {
-	// TODO:
-	return nil, nil
 }
 
 func (i *EmulatorRuntimeAPI) GetValue(owner, controller, key []byte) ([]byte, error) {
@@ -95,6 +87,7 @@
 	// TODO:
 	return nil, errors.New("not supported")
 }
+
 func (i *EmulatorRuntimeAPI) GetSigningAccounts() []types.Address {
 	return i.Accounts
 }
