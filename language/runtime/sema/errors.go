package sema

import (
	"fmt"
	"math/big"

	"github.com/dapperlabs/flow-go/language/runtime/ast"
	"github.com/dapperlabs/flow-go/language/runtime/common"
	"github.com/dapperlabs/flow-go/language/runtime/errors"
)

// astTypeConversionError

type astTypeConversionError struct {
	invalidASTType ast.Type
}

func (e *astTypeConversionError) Error() string {
	return fmt.Sprintf("cannot convert unsupported AST type: %#+v", e.invalidASTType)
}

// unsupportedAssignmentTargetExpression

type unsupportedAssignmentTargetExpression struct {
	target ast.Expression
}

func (e *unsupportedAssignmentTargetExpression) Error() string {
	return fmt.Sprintf("cannot assign to unsupported target expression: %#+v", e.target)
}

// unsupportedOperation

type unsupportedOperation struct {
	kind      common.OperationKind
	operation ast.Operation
	ast.Range
}

func (e *unsupportedOperation) Error() string {
	return fmt.Sprintf(
		"cannot check unsupported %s operation: `%s`",
		e.kind.Name(),
		e.operation.Symbol(),
	)
}

// CheckerError

type CheckerError struct {
	Errors []error
}

func (e CheckerError) Error() string {
	return "Checking failed"
}

func (e CheckerError) ChildErrors() []error {
	return e.Errors
}

// SemanticError

type SemanticError interface {
	error
	ast.HasPosition
	isSemanticError()
}

// RedeclarationError

// TODO: show previous declaration

type RedeclarationError struct {
	Kind        common.DeclarationKind
	Name        string
	Pos         ast.Position
	PreviousPos *ast.Position
}

func (e *RedeclarationError) Error() string {
	return fmt.Sprintf("cannot redeclare %s: `%s` is already declared", e.Kind.Name(), e.Name)
}

func (*RedeclarationError) isSemanticError() {}

func (e *RedeclarationError) StartPosition() ast.Position {
	return e.Pos
}

func (e *RedeclarationError) EndPosition() ast.Position {
	length := len(e.Name)
	return e.Pos.Shifted(length - 1)
}

// NotDeclaredError

type NotDeclaredError struct {
	ExpectedKind common.DeclarationKind
	Name         string
	Pos          ast.Position
}

func (e *NotDeclaredError) Error() string {
	return fmt.Sprintf("cannot find %s in this scope: `%s`", e.ExpectedKind.Name(), e.Name)
}

func (*NotDeclaredError) isSemanticError() {}

func (e *NotDeclaredError) SecondaryError() string {
	return "not found in this scope"
}

func (e *NotDeclaredError) StartPosition() ast.Position {
	return e.Pos
}

func (e *NotDeclaredError) EndPosition() ast.Position {
	length := len(e.Name)
	return e.Pos.Shifted(length - 1)
}

// AssignmentToConstantError

type AssignmentToConstantError struct {
	Name string
	ast.Range
}

func (e *AssignmentToConstantError) Error() string {
	return fmt.Sprintf("cannot assign to constant: `%s`", e.Name)
}

func (*AssignmentToConstantError) isSemanticError() {}

// TypeMismatchError

type TypeMismatchError struct {
	ExpectedType Type
	ActualType   Type
	ast.Range
}

func (e *TypeMismatchError) Error() string {
	return "mismatched types"
}

func (*TypeMismatchError) isSemanticError() {}

func (e *TypeMismatchError) SecondaryError() string {
	return fmt.Sprintf(
		"expected `%s`, got `%s`",
		e.ExpectedType,
		e.ActualType,
	)
}

// NotIndexableTypeError

type NotIndexableTypeError struct {
	Type Type
	ast.Range
}

func (e *NotIndexableTypeError) Error() string {
	return fmt.Sprintf(
		"cannot index into value which has type: `%s`",
		e.Type,
	)
}

func (*NotIndexableTypeError) isSemanticError() {}

// NotIndexingTypeError

type NotIndexingTypeError struct {
	Type Type
	ast.Range
}

func (e *NotIndexingTypeError) Error() string {
	return fmt.Sprintf(
		"cannot index with value which has type: `%s`",
		e.Type,
	)
}

func (*NotIndexingTypeError) isSemanticError() {}

// NotEquatableTypeError

type NotEquatableTypeError struct {
	Type Type
	ast.Range
}

func (e *NotEquatableTypeError) Error() string {
	return fmt.Sprintf(
		"cannot compare value which has type: `%s`",
		e.Type,
	)
}

func (*NotEquatableTypeError) isSemanticError() {}

// NotCallableError

type NotCallableError struct {
	Type Type
	ast.Range
}

func (e *NotCallableError) Error() string {
	return fmt.Sprintf("cannot call type: `%s`",
		e.Type,
	)
}

func (*NotCallableError) isSemanticError() {}

// ArgumentCountError

type ArgumentCountError struct {
	ParameterCount int
	ArgumentCount  int
	ast.Range
}

func (e *ArgumentCountError) Error() string {
	return fmt.Sprintf(
		"incorrect number of arguments: expected %d, got %d",
		e.ParameterCount,
		e.ArgumentCount,
	)
}

func (*ArgumentCountError) isSemanticError() {}

// MissingArgumentLabelError

// TODO: suggest adding argument label

type MissingArgumentLabelError struct {
	ExpectedArgumentLabel string
	ast.Range
}

func (e *MissingArgumentLabelError) Error() string {
	return fmt.Sprintf(
		"missing argument label: `%s`",
		e.ExpectedArgumentLabel,
	)
}

func (*MissingArgumentLabelError) isSemanticError() {}

// IncorrectArgumentLabelError

type IncorrectArgumentLabelError struct {
	ExpectedArgumentLabel string
	ActualArgumentLabel   string
	ast.Range
}

func (e *IncorrectArgumentLabelError) Error() string {
	expected := "none"
	if e.ExpectedArgumentLabel != "" {
		expected = fmt.Sprintf(`%s`, e.ExpectedArgumentLabel)
	}
	return fmt.Sprintf(
		"incorrect argument label: expected `%s`, got `%s`",
		expected,
		e.ActualArgumentLabel,
	)
}

func (*IncorrectArgumentLabelError) isSemanticError() {}

// InvalidUnaryOperandError

type InvalidUnaryOperandError struct {
	Operation    ast.Operation
	ExpectedType Type
	ActualType   Type
	ast.Range
}

func (e *InvalidUnaryOperandError) Error() string {
	return fmt.Sprintf(
		"cannot apply unary operation %s to type: expected `%s`, got `%s`",
		e.Operation.Symbol(),
		e.ExpectedType,
		e.ActualType,
	)
}

func (*InvalidUnaryOperandError) isSemanticError() {}

// InvalidBinaryOperandError

type InvalidBinaryOperandError struct {
	Operation    ast.Operation
	Side         common.OperandSide
	ExpectedType Type
	ActualType   Type
	ast.Range
}

func (e *InvalidBinaryOperandError) Error() string {
	return fmt.Sprintf(
		"cannot apply binary operation %s to %s-hand type: expected `%s`, got `%s`",
		e.Operation.Symbol(),
		e.Side.Name(),
		e.ExpectedType,
		e.ActualType,
	)
}

func (*InvalidBinaryOperandError) isSemanticError() {}

// InvalidBinaryOperandsError

type InvalidBinaryOperandsError struct {
	Operation ast.Operation
	LeftType  Type
	RightType Type
	ast.Range
}

func (e *InvalidBinaryOperandsError) Error() string {
	return fmt.Sprintf(
		"cannot apply binary operation %s to different types: `%s`, `%s`",
		e.Operation.Symbol(),
		e.LeftType,
		e.RightType,
	)
}

func (*InvalidBinaryOperandsError) isSemanticError() {}

// ControlStatementError

type ControlStatementError struct {
	ControlStatement common.ControlStatement
	ast.Range
}

func (e *ControlStatementError) Error() string {
	return fmt.Sprintf(
		"control statement outside of loop: `%s`",
		e.ControlStatement.Symbol(),
	)
}

func (*ControlStatementError) isSemanticError() {}

// InvalidAccessModifierError

type InvalidAccessModifierError struct {
	DeclarationKind common.DeclarationKind
	Access          ast.Access
	Pos             ast.Position
}

func (e *InvalidAccessModifierError) Error() string {
	return fmt.Sprintf(
		"invalid access modifier for %s: `%s`",
		e.DeclarationKind.Name(),
		e.Access.Keyword(),
	)
}

func (*InvalidAccessModifierError) isSemanticError() {}

func (e *InvalidAccessModifierError) StartPosition() ast.Position {
	return e.Pos
}

func (e *InvalidAccessModifierError) EndPosition() ast.Position {
	length := len(e.Access.Keyword())
	return e.Pos.Shifted(length - 1)
}

// InvalidNameError

type InvalidNameError struct {
	Name string
	Pos  ast.Position
}

func (e *InvalidNameError) Error() string {
	return fmt.Sprintf("invalid name: `%s`", e.Name)
}

func (*InvalidNameError) isSemanticError() {}

func (e *InvalidNameError) StartPosition() ast.Position {
	return e.Pos
}

func (e *InvalidNameError) EndPosition() ast.Position {
	length := len(e.Name)
	return e.Pos.Shifted(length - 1)
}

// UnknownSpecialFunctionError

type UnknownSpecialFunctionError struct {
	Pos ast.Position
}

func (e *UnknownSpecialFunctionError) Error() string {
	return "unknown special function. did you mean `init`, `destroy`, or forgot the `fun` keyword?"
}

func (*UnknownSpecialFunctionError) isSemanticError() {}

func (e *UnknownSpecialFunctionError) StartPosition() ast.Position {
	return e.Pos
}

func (e *UnknownSpecialFunctionError) EndPosition() ast.Position {
	return e.Pos
}

// InvalidVariableKindError

type InvalidVariableKindError struct {
	Kind ast.VariableKind
	ast.Range
}

func (e *InvalidVariableKindError) Error() string {
	if e.Kind == ast.VariableKindNotSpecified {
		return fmt.Sprintf("missing variable kind")
	}
	return fmt.Sprintf("invalid variable kind: `%s`", e.Kind.Name())
}

func (*InvalidVariableKindError) isSemanticError() {}

// InvalidDeclarationError

type InvalidDeclarationError struct {
	Kind common.DeclarationKind
	ast.Range
}

func (e *InvalidDeclarationError) Error() string {
	return fmt.Sprintf("cannot declare %s here", e.Kind.Name())
}

func (*InvalidDeclarationError) isSemanticError() {}

// MissingInitializerError

type MissingInitializerError struct {
	ContainerType  Type
	FirstFieldName string
	FirstFieldPos  ast.Position
}

func (e *MissingInitializerError) Error() string {
	return fmt.Sprintf(
		"missing initializer for field `%s` in type `%s`",
		e.FirstFieldName,
		e.ContainerType,
	)
}

func (*MissingInitializerError) isSemanticError() {}

func (e *MissingInitializerError) StartPosition() ast.Position {
	return e.FirstFieldPos
}

func (e *MissingInitializerError) EndPosition() ast.Position {
	length := len(e.FirstFieldName)
	return e.FirstFieldPos.Shifted(length - 1)
}

// NotDeclaredMemberError

type NotDeclaredMemberError struct {
	Name string
	Type Type
	ast.Range
}

func (e *NotDeclaredMemberError) Error() string {
	return fmt.Sprintf(
		"value of type `%s` has no member `%s`",
		e.Type,
		e.Name,
	)
}

func (e *NotDeclaredMemberError) SecondaryError() string {
	return "unknown member"
}

func (*NotDeclaredMemberError) isSemanticError() {}

// AssignmentToConstantMemberError

// TODO: maybe split up into two errors:
//  - assignment to constant field
//  - assignment to function

type AssignmentToConstantMemberError struct {
	Name string
	ast.Range
}

func (e *AssignmentToConstantMemberError) Error() string {
	return fmt.Sprintf("cannot assign to constant member: `%s`", e.Name)
}

func (*AssignmentToConstantMemberError) isSemanticError() {}

// FieldUninitializedError

type FieldUninitializedError struct {
	Name          string
	ContainerType Type
	Pos           ast.Position
}

func (e *FieldUninitializedError) Error() string {
	return fmt.Sprintf(
		"missing initialization of field `%s` in type `%s`",
		e.Name,
		e.ContainerType,
	)
}

func (e *FieldUninitializedError) SecondaryError() string {
	return "not initialized"
}

func (*FieldUninitializedError) isSemanticError() {}

func (e *FieldUninitializedError) StartPosition() ast.Position {
	return e.Pos
}

func (e *FieldUninitializedError) EndPosition() ast.Position {
	length := len(e.Name)
	return e.Pos.Shifted(length - 1)
}

// FunctionExpressionInConditionError

type FunctionExpressionInConditionError struct {
	ast.Range
}

func (e *FunctionExpressionInConditionError) Error() string {
	return "condition contains function"
}

func (*FunctionExpressionInConditionError) isSemanticError() {}

// UnexpectedReturnValueError

type InvalidReturnValueError struct {
	ast.Range
}

func (e *InvalidReturnValueError) Error() string {
	return fmt.Sprintf(
		"invalid return with value from function without %s return type",
		&VoidType{},
	)
}

func (*InvalidReturnValueError) isSemanticError() {}

// InvalidImplementationError

type InvalidImplementationError struct {
	ImplementedKind common.DeclarationKind
	ContainerKind   common.DeclarationKind
	Pos             ast.Position
}

func (e *InvalidImplementationError) Error() string {
	return fmt.Sprintf(
		"cannot implement %s in %s",
		e.ImplementedKind.Name(),
		e.ContainerKind.Name(),
	)
}

func (*InvalidImplementationError) isSemanticError() {}

func (e *InvalidImplementationError) StartPosition() ast.Position {
	return e.Pos
}

func (e *InvalidImplementationError) EndPosition() ast.Position {
	return e.Pos
}

// InvalidConformanceError

type InvalidConformanceError struct {
	Type Type
	Pos  ast.Position
}

func (e *InvalidConformanceError) Error() string {
	return fmt.Sprintf(
		"cannot conform to non-interface type: `%s`",
		e.Type,
	)
}

func (*InvalidConformanceError) isSemanticError() {}

func (e *InvalidConformanceError) StartPosition() ast.Position {
	return e.Pos
}

func (e *InvalidConformanceError) EndPosition() ast.Position {
	return e.Pos
}

// ConformanceError

// TODO: report each missing member and mismatch as note

type MemberMismatch struct {
	CompositeMember *Member
	InterfaceMember *Member
}

type InitializerMismatch struct {
	CompositeParameterTypes []*TypeAnnotation
	InterfaceParameterTypes []*TypeAnnotation
}

// TODO: improve error message:
//  use `InitializerMismatch`, `MissingMembers`, `MemberMismatches`, etc

type ConformanceError struct {
	CompositeType       *CompositeType
	InterfaceType       *InterfaceType
	InitializerMismatch *InitializerMismatch
	MissingMembers      []*Member
	MemberMismatches    []MemberMismatch
	Pos                 ast.Position
}

func (e *ConformanceError) Error() string {
	return fmt.Sprintf(
		"structure `%s` does not conform to interface `%s`",
		e.CompositeType.Identifier,
		e.InterfaceType.Identifier,
	)
}

func (*ConformanceError) isSemanticError() {}

func (e *ConformanceError) StartPosition() ast.Position {
	return e.Pos
}

func (e *ConformanceError) EndPosition() ast.Position {
	return e.Pos
}

// DuplicateConformanceError

// TODO: just make this a warning?

type DuplicateConformanceError struct {
	CompositeIdentifier string
	Conformance         *ast.NominalType
}

func (e *DuplicateConformanceError) Error() string {
	return fmt.Sprintf(
		"structure `%s` repeats conformance for interface `%s`",
		e.CompositeIdentifier,
		e.Conformance.Identifier.Identifier,
	)
}

func (*DuplicateConformanceError) isSemanticError() {}

func (e *DuplicateConformanceError) StartPosition() ast.Position {
	return e.Conformance.StartPosition()
}

func (e *DuplicateConformanceError) EndPosition() ast.Position {
	return e.Conformance.EndPosition()
}

// UnresolvedImportError

type UnresolvedImportError struct {
	ImportLocation ast.Location
	ast.Range
}

func (e *UnresolvedImportError) Error() string {
	return fmt.Sprintf(
		"import of location `%s` could not be resolved",
		e.ImportLocation,
	)
}

func (*UnresolvedImportError) isSemanticError() {}

// RepeatedImportError

// TODO: make warning?

type RepeatedImportError struct {
	ImportLocation ast.Location
	ast.Range
}

func (e *RepeatedImportError) Error() string {
	return fmt.Sprintf(
		"repeated import of location `%s`",
		e.ImportLocation,
	)
}

func (*RepeatedImportError) isSemanticError() {}

// NotExportedError

type NotExportedError struct {
	Name           string
	ImportLocation ast.Location
	Pos            ast.Position
}

func (e *NotExportedError) Error() string {
	return fmt.Sprintf("cannot find declaration `%s` in `%s`", e.Name, e.ImportLocation)
}

func (*NotExportedError) isSemanticError() {}

func (e *NotExportedError) StartPosition() ast.Position {
	return e.Pos
}

func (e *NotExportedError) EndPosition() ast.Position {
	length := len(e.Name)
	return e.Pos.Shifted(length - 1)
}

// ImportedProgramError

type ImportedProgramError struct {
	CheckerError   *CheckerError
	ImportLocation ast.Location
	Pos            ast.Position
}

func (e *ImportedProgramError) Error() string {
	return fmt.Sprintf("checking of imported program `%s` failed", e.ImportLocation)
}

func (e *ImportedProgramError) ChildErrors() []error {
	return e.CheckerError.Errors
}

func (*ImportedProgramError) isSemanticError() {}

func (e *ImportedProgramError) StartPosition() ast.Position {
	return e.Pos
}

func (e *ImportedProgramError) EndPosition() ast.Position {
	return e.Pos
}

// UnsupportedTypeError

type UnsupportedTypeError struct {
	Type Type
	ast.Range
}

func (e *UnsupportedTypeError) Error() string {
	return fmt.Sprintf(
		"unsupported type: `%s`",
		e.Type,
	)
}

func (*UnsupportedTypeError) isSemanticError() {}

// UnsupportedDeclarationError

type UnsupportedDeclarationError struct {
	DeclarationKind common.DeclarationKind
	ast.Range
}

func (e *UnsupportedDeclarationError) Error() string {
	return fmt.Sprintf(
		"%s declarations are not supported yet",
		e.DeclarationKind.Name(),
	)
}

func (*UnsupportedDeclarationError) isSemanticError() {}

// UnsupportedOverloadingError

type UnsupportedOverloadingError struct {
	DeclarationKind common.DeclarationKind
	ast.Range
}

func (e *UnsupportedOverloadingError) Error() string {
	return fmt.Sprintf(
		"%s overloading is not supported yet",
		e.DeclarationKind.Name(),
	)
}

func (*UnsupportedOverloadingError) isSemanticError() {}

// CompositeKindMismatchError

type CompositeKindMismatchError struct {
	ExpectedKind common.CompositeKind
	ActualKind   common.CompositeKind
	ast.Range
}

func (e *CompositeKindMismatchError) Error() string {
	return "mismatched composite kinds"
}

func (*CompositeKindMismatchError) isSemanticError() {}

func (e *CompositeKindMismatchError) SecondaryError() string {
	return fmt.Sprintf(
		"expected `%s`, got `%s`",
		e.ExpectedKind.Name(),
		e.ActualKind.Name(),
	)
}

// InvalidIntegerLiteralRangeError

type InvalidIntegerLiteralRangeError struct {
	ExpectedType     Type
	ExpectedRangeMin *big.Int
	ExpectedRangeMax *big.Int
	ast.Range
}

func (e *InvalidIntegerLiteralRangeError) Error() string {
	return fmt.Sprintf(
		"integer literal out of range: expected `%s`, in range [%s, %s]",
		e.ExpectedType,
		e.ExpectedRangeMin,
		e.ExpectedRangeMax,
	)
}

func (*InvalidIntegerLiteralRangeError) isSemanticError() {}

// InvalidAddressLiteralError

type InvalidAddressLiteralError struct {
	ast.Range
}

func (e *InvalidAddressLiteralError) Error() string {
	return "invalid address"
}

func (*InvalidAddressLiteralError) isSemanticError() {}

// MissingReturnStatementError

type MissingReturnStatementError struct {
	ast.Range
}

func (e *MissingReturnStatementError) Error() string {
	return "missing return statement"
}

func (*MissingReturnStatementError) isSemanticError() {}

// UnsupportedExpressionError

type UnsupportedExpressionError struct {
	ExpressionKind common.ExpressionKind
	ast.Range
}

func (e *UnsupportedExpressionError) Error() string {
	return fmt.Sprintf(
		"%s expressions are not supported yet",
		e.ExpressionKind.Name(),
	)
}

func (*UnsupportedExpressionError) isSemanticError() {}

// MissingMoveAnnotationError

type MissingMoveAnnotationError struct {
	Pos ast.Position
}

func (e *MissingMoveAnnotationError) Error() string {
	return "missing move annotation: `<-`"
}

func (*MissingMoveAnnotationError) isSemanticError() {}

func (e *MissingMoveAnnotationError) StartPosition() ast.Position {
	return e.Pos
}

func (e *MissingMoveAnnotationError) EndPosition() ast.Position {
	return e.Pos
}

// InvalidNestedMoveError

type InvalidNestedMoveError struct {
	StartPos ast.Position
	EndPos   ast.Position
}

func (e *InvalidNestedMoveError) Error() string {
	return "cannot move nested resource"
}

func (*InvalidNestedMoveError) isSemanticError() {}

func (e *InvalidNestedMoveError) StartPosition() ast.Position {
	return e.StartPos
}

func (e *InvalidNestedMoveError) EndPosition() ast.Position {
	return e.EndPos
}

// InvalidMoveAnnotationError

type InvalidMoveAnnotationError struct {
	Pos ast.Position
}

func (e *InvalidMoveAnnotationError) Error() string {
	return "invalid move annotation: `<-`"
}

func (*InvalidMoveAnnotationError) isSemanticError() {}

func (e *InvalidMoveAnnotationError) StartPosition() ast.Position {
	return e.Pos
}

func (e *InvalidMoveAnnotationError) EndPosition() ast.Position {
	return e.Pos.Shifted(len(common.CompositeKindResource.Annotation()) - 1)
}

// IncorrectTransferOperationError

type IncorrectTransferOperationError struct {
	ActualOperation   ast.TransferOperation
	ExpectedOperation ast.TransferOperation
	ast.Range
}

func (e *IncorrectTransferOperationError) Error() string {
	return fmt.Sprintf(
		"incorrect transfer operation: expected `%s`",
		e.ExpectedOperation.Operator(),
	)
}

func (*IncorrectTransferOperationError) isSemanticError() {}

// InvalidConstructionError

type InvalidConstructionError struct {
	ast.Range
}

func (e *InvalidConstructionError) Error() string {
	return "cannot create value: not a resource"
}

func (*InvalidConstructionError) isSemanticError() {}

// InvalidDestructionError

type InvalidDestructionError struct {
	ast.Range
}

func (e *InvalidDestructionError) Error() string {
	return "cannot destroy value: not a resource"
}

func (*InvalidDestructionError) isSemanticError() {}

// ResourceLossError

type ResourceLossError struct {
	ast.Range
}

func (e *ResourceLossError) Error() string {
	return "loss of resource"
}

func (*ResourceLossError) isSemanticError() {}

// ResourceUseAfterInvalidationError

type ResourceUseAfterInvalidationError struct {
	StartPos      ast.Position
	EndPos        ast.Position
	Invalidations []ResourceInvalidation
	InLoop        bool
	// NOTE: cached values, use `Cause()`
	_wasMoved     bool
	_wasDestroyed bool
	// NOTE: cached value, use `HasInvalidationInPreviousLoopIteration()`
	_hasInvalidationInPreviousLoop *bool
}

func (e *ResourceUseAfterInvalidationError) Cause() (wasMoved, wasDestroyed bool) {
	// check cache
	if e._wasMoved || e._wasDestroyed {
		return e._wasMoved, e._wasDestroyed
	}

	// update cache
	for _, invalidation := range e.Invalidations {
		switch invalidation.Kind {
		case ResourceInvalidationKindMove:
			wasMoved = true
		case ResourceInvalidationKindDestroy:
			wasDestroyed = true
		}
	}

	e._wasMoved = wasMoved
	e._wasDestroyed = wasDestroyed

	return
}

func (e *ResourceUseAfterInvalidationError) Error() string {
	wasMoved, wasDestroyed := e.Cause()
	switch {
	case wasMoved && wasDestroyed:
		return "use of moved or destroyed resource"
	case wasMoved:
		return "use of moved resource"
	case wasDestroyed:
		return "use of destroyed resource"
	default:
		panic(errors.NewUnreachableError())
	}
}

func (e *ResourceUseAfterInvalidationError) SecondaryError() string {
	message := ""
	wasMoved, wasDestroyed := e.Cause()
	switch {
	case wasMoved && wasDestroyed:
		message = "resource used here after being moved or destroyed"
	case wasMoved:
		message = "resource used here after being moved"
	case wasDestroyed:
		message = "resource used here after being destroyed"
	default:
		panic(errors.NewUnreachableError())
	}

	if e.InLoop {
		site := "later"
		if e.HasInvalidationInPreviousLoopIteration() {
			site = "previous"
		}
		message += fmt.Sprintf(", in %s iteration of loop", site)
	}

	return message
}

func (e *ResourceUseAfterInvalidationError) HasInvalidationInPreviousLoopIteration() (result bool) {
	if e._hasInvalidationInPreviousLoop != nil {
		return *e._hasInvalidationInPreviousLoop
	}

	defer func() {
		e._hasInvalidationInPreviousLoop = &result
	}()

	// invalidation occurred in previous loop
	// if all invalidations occur after the use

	for _, invalidation := range e.Invalidations {
		if invalidation.StartPos.Compare(e.StartPos) < 0 {
			return false
		}
	}

	return true
}

func (e *ResourceUseAfterInvalidationError) ErrorNotes() (notes []errors.ErrorNote) {
	for _, invalidation := range e.Invalidations {
		notes = append(notes, ResourceInvalidationNote{
			ResourceInvalidation: invalidation,
			Range: ast.Range{
				StartPos: invalidation.StartPos,
				EndPos:   invalidation.EndPos,
			},
		})
	}
	return
}

func (*ResourceUseAfterInvalidationError) isSemanticError() {}

func (e *ResourceUseAfterInvalidationError) StartPosition() ast.Position {
	return e.StartPos
}

func (e *ResourceUseAfterInvalidationError) EndPosition() ast.Position {
	return e.EndPos
}

// ResourceInvalidationNote

type ResourceInvalidationNote struct {
	ResourceInvalidation
	ast.Range
}

func (n ResourceInvalidationNote) Message() string {
	var action string
	switch n.Kind {
	case ResourceInvalidationKindMove:
		action = "moved"
	case ResourceInvalidationKindDestroy:
		action = "destroyed"
	}
	return fmt.Sprintf("resource %s here", action)
}

// MissingCreateError

type MissingCreateError struct {
	ast.Range
}

func (e *MissingCreateError) Error() string {
	return "cannot create resource: expected `create`"
}

func (*MissingCreateError) isSemanticError() {}

// MissingMoveOperationError

type MissingMoveOperationError struct {
	Pos ast.Position
}

func (e *MissingMoveOperationError) Error() string {
	return "missing move operation: `<-`"
}

func (*MissingMoveOperationError) isSemanticError() {}

func (e *MissingMoveOperationError) StartPosition() ast.Position {
	return e.Pos
}

func (e *MissingMoveOperationError) EndPosition() ast.Position {
	return e.Pos
}

// InvalidMoveOperationError

type InvalidMoveOperationError struct {
	ast.Range
}

func (e *InvalidMoveOperationError) Error() string {
	return "invalid move operation for non-resource: unexpected `<-`"
}

func (*InvalidMoveOperationError) isSemanticError() {}

// ResourceCapturingError

type ResourceCapturingError struct {
	Name string
	Pos  ast.Position
}

func (e *ResourceCapturingError) Error() string {
	return fmt.Sprintf("cannot capture resource in closure: `%s`", e.Name)
}

func (*ResourceCapturingError) isSemanticError() {}

func (e *ResourceCapturingError) StartPosition() ast.Position {
	return e.Pos
}

func (e *ResourceCapturingError) EndPosition() ast.Position {
	length := len(e.Name)
	return e.Pos.Shifted(length - 1)
}

// InvalidResourceFieldError

type InvalidResourceFieldError struct {
	Name string
	Pos  ast.Position
}

func (e *InvalidResourceFieldError) Error() string {
	return fmt.Sprintf("invalid resource field in non-resource: `%s`", e.Name)
}

func (*InvalidResourceFieldError) isSemanticError() {}

func (e *InvalidResourceFieldError) StartPosition() ast.Position {
	return e.Pos
}

func (e *InvalidResourceFieldError) EndPosition() ast.Position {
	length := len(e.Name)
	return e.Pos.Shifted(length - 1)
}

// InvalidTypeIndexingError

type InvalidTypeIndexingError struct {
	ast.Range
}

func (e *InvalidTypeIndexingError) Error() string {
	return "invalid index: expected type"
}

func (*InvalidTypeIndexingError) isSemanticError() {}

// InvalidIndexingError

type InvalidIndexingError struct {
	ast.Range
}

func (e *InvalidIndexingError) Error() string {
	return "invalid index: expected expression"
}

func (*InvalidIndexingError) isSemanticError() {}

// InvalidSwapExpressionError

type InvalidSwapExpressionError struct {
	Side common.OperandSide
	ast.Range
}

func (e *InvalidSwapExpressionError) Error() string {
	return fmt.Sprintf(
		"invalid %s-hand side of swap: expected target expression",
		e.Side.Name(),
	)
}

func (*InvalidSwapExpressionError) isSemanticError() {}

// InvalidEventParameterTypeError

type InvalidEventParameterTypeError struct {
	Type Type
	ast.Range
}

func (e *InvalidEventParameterTypeError) Error() string {
	return fmt.Sprintf(
		"unsupported event parameter type: `%s`",
		e.Type,
	)
}

func (*InvalidEventParameterTypeError) isSemanticError() {}

// InvalidEventUsageError

type InvalidEventUsageError struct {
	ast.Range
}

func (e *InvalidEventUsageError) Error() string {
	return "events can only be invoked in an `emit` statement"
}

func (*InvalidEventUsageError) isSemanticError() {}

// EmitNonEventError

type EmitNonEventError struct {
	Type Type
	ast.Range
}

func (e *EmitNonEventError) Error() string {
	return fmt.Sprintf(
		"cannot emit non-event type: `%s`",
		e.Type,
	)
}

func (*EmitNonEventError) isSemanticError() {}

// EmitImportedEventError

type EmitImportedEventError struct {
	Type Type
	ast.Range
}

func (e *EmitImportedEventError) Error() string {
	return fmt.Sprintf("cannot emit imported event type: `%s`", e.Type)
}

func (*EmitImportedEventError) isSemanticError() {}

// InvalidResourceAssignmentError

type InvalidResourceAssignmentError struct {
	ast.Range
}

func (e *InvalidResourceAssignmentError) Error() string {
	return "cannot assign to resource-typed target. consider swapping (<->)"
}

func (*InvalidResourceAssignmentError) isSemanticError() {}

// InvalidDestructorError

type InvalidDestructorError struct {
	ast.Range
}

func (e *InvalidDestructorError) Error() string {
	return "cannot declare destructor for non-resource"
}

func (*InvalidDestructorError) isSemanticError() {}

// MissingDestructorError

type MissingDestructorError struct {
	ContainerType  Type
	FirstFieldName string
	FirstFieldPos  ast.Position
}

func (e *MissingDestructorError) Error() string {
	return fmt.Sprintf(
		"missing destructor for resource field `%s` in type `%s`",
		e.FirstFieldName,
		e.ContainerType,
	)
}

func (*MissingDestructorError) isSemanticError() {}

func (e *MissingDestructorError) StartPosition() ast.Position {
	return e.FirstFieldPos
}

func (e *MissingDestructorError) EndPosition() ast.Position {
	return e.FirstFieldPos
}

// InvalidDestructorParametersError

type InvalidDestructorParametersError struct {
	ast.Range
}

func (e *InvalidDestructorParametersError) Error() string {
	return "invalid parameters for destructor"
}

func (e *InvalidDestructorParametersError) SecondaryError() string {
	return "consider removing these parameters"
}

func (*InvalidDestructorParametersError) isSemanticError() {}

// ResourceFieldNotInvalidatedError

type ResourceFieldNotInvalidatedError struct {
	FieldName string
	TypeName  string
	Pos       ast.Position
}

func (e *ResourceFieldNotInvalidatedError) Error() string {
	return fmt.Sprintf(
		"field `%s` of resource type `%s` is not invalidated (moved or destroyed)",
		e.FieldName,
		e.TypeName,
	)
}

func (e *ResourceFieldNotInvalidatedError) SecondaryError() string {
	return "not invalidated"
}

func (*ResourceFieldNotInvalidatedError) isSemanticError() {}

func (e *ResourceFieldNotInvalidatedError) StartPosition() ast.Position {
	return e.Pos
}

func (e *ResourceFieldNotInvalidatedError) EndPosition() ast.Position {
	length := len(e.FieldName)
	return e.Pos.Shifted(length - 1)
}

// UninitializedFieldAccessError

type UninitializedFieldAccessError struct {
	Name string
	Pos  ast.Position
}

func (e *UninitializedFieldAccessError) Error() string {
	return fmt.Sprintf(
		"cannot access uninitialized field: `%s`",
		e.Name,
	)
}

func (*UninitializedFieldAccessError) isSemanticError() {}

func (e *UninitializedFieldAccessError) StartPosition() ast.Position {
	return e.Pos
}

func (e *UninitializedFieldAccessError) EndPosition() ast.Position {
	length := len(e.Name)
	return e.Pos.Shifted(length - 1)
}

// UnreachableStatementError

type UnreachableStatementError struct {
	ast.Range
}

func (e *UnreachableStatementError) Error() string {
	return "unreachable statement"
}

func (*UnreachableStatementError) isSemanticError() {}

// UninitializedUseError

type UninitializedUseError struct {
	Name string
	Pos  ast.Position
}

func (e *UninitializedUseError) Error() string {
	return fmt.Sprintf(
		"cannot use incompletely initialized value: `%s`",
		e.Name,
	)
}

func (*UninitializedUseError) isSemanticError() {}

func (e *UninitializedUseError) StartPosition() ast.Position {
	return e.Pos
}

func (e *UninitializedUseError) EndPosition() ast.Position {
	length := len(e.Name)
	return e.Pos.Shifted(length - 1)
}

// InvalidResourceArrayMemberError

type InvalidResourceArrayMemberError struct {
	Name            string
	DeclarationKind common.DeclarationKind
	ast.Range
}

func (e *InvalidResourceArrayMemberError) Error() string {
	return fmt.Sprintf(
		"array %s `%s` is not available for resource arrays",
		e.DeclarationKind.Name(),
		e.Name,
	)
}

func (*InvalidResourceArrayMemberError) isSemanticError() {}

// InvalidResourceDictionaryMemberError

type InvalidResourceDictionaryMemberError struct {
	Name            string
	DeclarationKind common.DeclarationKind
	ast.Range
}

func (e *InvalidResourceDictionaryMemberError) Error() string {
	return fmt.Sprintf(
		"dictionary %s `%s` is not available for resource dictionaries",
		e.DeclarationKind.Name(),
		e.Name,
	)
}

func (*InvalidResourceDictionaryMemberError) isSemanticError() {}

// NonResourceReferenceError

type NonResourceReferenceError struct {
	ActualType Type
	ast.Range
}

func (e *NonResourceReferenceError) Error() string {
	return fmt.Sprintf(
		"cannot create reference: expected resource or resource interface, got `%s`",
		e.ActualType,
	)
}

func (*NonResourceReferenceError) isSemanticError() {}

// NonStorageReferenceError

type NonStorageReferenceError struct {
	ast.Range
}

func (e *NonStorageReferenceError) Error() string {
	return "cannot create reference which is not into storage"
}

func (*NonStorageReferenceError) isSemanticError() {}

// CreateImportedResourceError

type CreateImportedResourceError struct {
	Type Type
	ast.Range
}

func (e *CreateImportedResourceError) Error() string {
	return fmt.Sprintf("cannot create imported resource type: `%s`", e.Type)
}

func (*CreateImportedResourceError) isSemanticError() {}

// NonResourceTypeError

type NonResourceTypeError struct {
	ActualType Type
	ast.Range
}

func (e *NonResourceTypeError) Error() string {
	return fmt.Sprintf(
		"expected resource type, got `%s`",
		e.ActualType,
	)
}

func (*NonResourceTypeError) isSemanticError() {}

// InvalidAssignmentTargetError

type InvalidAssignmentTargetError struct {
	ast.Range
}

func (e *InvalidAssignmentTargetError) Error() string {
	return "cannot assign to expression"
}

func (*InvalidAssignmentTargetError) isSemanticError() {}

// ResourceMethodBindingError

type ResourceMethodBindingError struct {
	ast.Range
}

func (e *ResourceMethodBindingError) Error() string {
	return "cannot create bound method for resource"
}

func (*ResourceMethodBindingError) isSemanticError() {}

<<<<<<< HEAD
// InvalidAccessError

type InvalidAccessError struct {
	Name              string
	RestrictingAccess ast.Access
	DeclarationKind   common.DeclarationKind
	ast.Range
}

func (e *InvalidAccessError) Error() string {
	return fmt.Sprintf(
		"cannot access `%s`: %s has %s access",
		e.Name,
		e.DeclarationKind.Name(),
		e.RestrictingAccess.Description(),
	)
}

func (*InvalidAccessError) isSemanticError() {}
=======
// InvalidCharacterLiteralError

type InvalidCharacterLiteralError struct {
	Length int
	ast.Range
}

func (e *InvalidCharacterLiteralError) Error() string {
	return fmt.Sprintf(
		"character literal has invalid length: expected 1, got %d",
		e.Length,
	)
}

func (*InvalidCharacterLiteralError) isSemanticError() {}
>>>>>>> 6c0bc542
<|MERGE_RESOLUTION|>--- conflicted
+++ resolved
@@ -1622,7 +1622,6 @@
 
 func (*ResourceMethodBindingError) isSemanticError() {}
 
-<<<<<<< HEAD
 // InvalidAccessError
 
 type InvalidAccessError struct {
@@ -1642,7 +1641,7 @@
 }
 
 func (*InvalidAccessError) isSemanticError() {}
-=======
+
 // InvalidCharacterLiteralError
 
 type InvalidCharacterLiteralError struct {
@@ -1657,5 +1656,4 @@
 	)
 }
 
-func (*InvalidCharacterLiteralError) isSemanticError() {}
->>>>>>> 6c0bc542
+func (*InvalidCharacterLiteralError) isSemanticError() {}