package checker

import (
	"fmt"
	"testing"

	"github.com/stretchr/testify/assert"
	"github.com/stretchr/testify/require"

	"github.com/dapperlabs/flow-go/language/runtime/ast"
	"github.com/dapperlabs/flow-go/language/runtime/common"
	"github.com/dapperlabs/flow-go/language/runtime/sema"
	. "github.com/dapperlabs/flow-go/language/runtime/tests/utils"
)

func TestCheckInvalidUnaryBooleanNegationOfInteger(t *testing.T) {

	_, err := ParseAndCheck(t, `
      let a = !1
	`)

	errs := ExpectCheckerErrors(t, err, 1)

	assert.IsType(t, &sema.InvalidUnaryOperandError{}, errs[0])
}

func TestCheckUnaryBooleanNegation(t *testing.T) {

	_, err := ParseAndCheck(t, `
      let a = !true
	`)

	require.NoError(t, err)
}

func TestCheckInvalidUnaryIntegerNegationOfBoolean(t *testing.T) {

	_, err := ParseAndCheck(t, `
      let a = -true
	`)

	errs := ExpectCheckerErrors(t, err, 1)

	assert.IsType(t, &sema.InvalidUnaryOperandError{}, errs[0])
}

func TestCheckUnaryIntegerNegation(t *testing.T) {

	_, err := ParseAndCheck(t, `
      let a = -1
	`)

	require.NoError(t, err)
}

type operationTest struct {
	ty             sema.Type
	left, right    string
	expectedErrors []error
}

type operationTests struct {
	operations []ast.Operation
	tests      []operationTest
}

func TestCheckIntegerBinaryOperations(t *testing.T) {
	allOperationTests := []operationTests{
		{
			operations: []ast.Operation{
				ast.OperationPlus, ast.OperationMinus, ast.OperationMod, ast.OperationMul, ast.OperationDiv,
			},
			tests: []operationTest{
				{&sema.IntType{}, "1", "2", nil},
				{&sema.IntType{}, "true", "2", []error{
					&sema.InvalidBinaryOperandError{},
					&sema.InvalidBinaryOperandsError{},
					&sema.TypeMismatchError{},
				}},
				{&sema.IntType{}, "1", "true", []error{
					&sema.InvalidBinaryOperandError{},
					&sema.InvalidBinaryOperandsError{},
				}},
				{&sema.IntType{}, "true", "false", []error{
					&sema.InvalidBinaryOperandsError{},
					&sema.TypeMismatchError{},
				}},
			},
		},
		{
			operations: []ast.Operation{
				ast.OperationLess, ast.OperationLessEqual, ast.OperationGreater, ast.OperationGreaterEqual,
			},
			tests: []operationTest{
				{&sema.BoolType{}, "1", "2", nil},
				{&sema.BoolType{}, "true", "2", []error{
					&sema.InvalidBinaryOperandError{},
					&sema.InvalidBinaryOperandsError{},
				}},
				{&sema.BoolType{}, "1", "true", []error{
					&sema.InvalidBinaryOperandError{},
					&sema.InvalidBinaryOperandsError{},
				}},
				{&sema.BoolType{}, "true", "false", []error{
					&sema.InvalidBinaryOperandsError{},
				}},
			},
		},
		{
			operations: []ast.Operation{
				ast.OperationOr, ast.OperationAnd,
			},
			tests: []operationTest{
				{&sema.BoolType{}, "true", "false", nil},
				{&sema.BoolType{}, "true", "2", []error{
					&sema.InvalidBinaryOperandError{},
				}},
				{&sema.BoolType{}, "1", "true", []error{
					&sema.InvalidBinaryOperandError{},
				}},
				{&sema.BoolType{}, "1", "2", []error{
					&sema.InvalidBinaryOperandsError{},
				}},
			},
		},
		{
			operations: []ast.Operation{
				ast.OperationEqual, ast.OperationUnequal,
			},
			tests: []operationTest{
				{&sema.BoolType{}, "true", "false", nil},
				{&sema.BoolType{}, "1", "2", nil},
				{&sema.BoolType{}, "true", "2", []error{
					&sema.InvalidBinaryOperandsError{},
				}},
				{&sema.BoolType{}, "1", "true", []error{
					&sema.InvalidBinaryOperandsError{},
				}},
				{&sema.BoolType{}, `"test"`, `"test"`, nil},
			},
		},
	}

	for _, operationTests := range allOperationTests {
		for _, operation := range operationTests.operations {
			for _, test := range operationTests.tests {
				t.Run("", func(t *testing.T) {

					_, err := ParseAndCheck(t,
						fmt.Sprintf(
							`fun test(): %s { return %s %s %s }`,
							test.ty, test.left, operation.Symbol(), test.right,
						),
					)

					errs := ExpectCheckerErrors(t, err, len(test.expectedErrors))

					for i, expectedErr := range test.expectedErrors {
						assert.IsType(t, expectedErr, errs[i])
					}
				})
			}
		}
	}
}

func TestCheckConcatenatingExpression(t *testing.T) {
	tests := []operationTest{
		{&sema.StringType{}, `"abc"`, `"def"`, nil},
		{&sema.StringType{}, `""`, `"def"`, nil},
		{&sema.StringType{}, `"abc"`, `""`, nil},
		{&sema.StringType{}, `""`, `""`, nil},
		{&sema.StringType{}, "1", `"def"`, []error{
			&sema.InvalidBinaryOperandError{},
			&sema.InvalidBinaryOperandsError{},
			&sema.TypeMismatchError{},
		}},
		{&sema.StringType{}, `"abc"`, "2", []error{
			&sema.InvalidBinaryOperandError{},
			&sema.InvalidBinaryOperandsError{},
		}},
		{&sema.StringType{}, "1", "2", []error{
			&sema.InvalidBinaryOperandsError{},
			&sema.TypeMismatchError{},
		}},

		{&sema.VariableSizedType{Type: &sema.IntType{}}, "[1, 2]", "[3, 4]", nil},
		// TODO: support empty arrays
		// {&sema.VariableSizedType{Type: &sema.IntType{}}, "[1, 2]", "[]", nil},
		// {&sema.VariableSizedType{Type: &sema.IntType{}}, "[]", "[3, 4]", nil},
		// {&sema.VariableSizedType{Type: &sema.IntType{}}, "[]", "[]", nil},
		{&sema.VariableSizedType{Type: &sema.IntType{}}, "1", "[3, 4]", []error{
			&sema.InvalidBinaryOperandError{},
			&sema.InvalidBinaryOperandsError{},
			&sema.TypeMismatchError{},
		}},
		{&sema.VariableSizedType{Type: &sema.IntType{}}, "[1, 2]", "2", []error{
			&sema.InvalidBinaryOperandError{},
			&sema.InvalidBinaryOperandsError{},
		}},
	}

	for _, test := range tests {
		t.Run("", func(t *testing.T) {

			_, err := ParseAndCheck(t,
				fmt.Sprintf(
					`fun test(): %s { return %s %s %s }`,
					test.ty, test.left, ast.OperationConcat.Symbol(), test.right,
				),
			)

			errs := ExpectCheckerErrors(t, err, len(test.expectedErrors))

			for i, expectedErr := range test.expectedErrors {
				assert.IsType(t, expectedErr, errs[i])
			}
		})
	}
}

func TestCheckInvalidCompositeEquality(t *testing.T) {

	for _, compositeKind := range common.CompositeKinds {

		_, err := ParseAndCheck(t,
			fmt.Sprintf(
				`
                  %[1]s X {}

                  let x1: %[2]sX %[3]s %[4]s X%[5]s
                  let x2: %[2]sX %[3]s %[4]s X%[5]s

                  let a = x1 == x2
                `,
<<<<<<< HEAD
				kind.Keyword(),
				kind.Annotation(),
				kind.AssignmentOperator(),
				kind.ConstructionKeyword(),
=======
				compositeKind.Keyword(),
				compositeKind.Annotation(),
				compositeKind.TransferOperator(),
				compositeKind.ConstructionKeyword(),
				constructorArguments(compositeKind),
>>>>>>> c2e0e62e
			),
		)

		errs := ExpectCheckerErrors(t, err, 1)

		assert.IsType(t, &sema.InvalidBinaryOperandsError{}, errs[0])
	}
}<|MERGE_RESOLUTION|>--- conflicted
+++ resolved
@@ -233,18 +233,11 @@
 
                   let a = x1 == x2
                 `,
-<<<<<<< HEAD
-				kind.Keyword(),
-				kind.Annotation(),
-				kind.AssignmentOperator(),
-				kind.ConstructionKeyword(),
-=======
 				compositeKind.Keyword(),
 				compositeKind.Annotation(),
-				compositeKind.TransferOperator(),
+				compositeKind.AssignmentOperator(),
 				compositeKind.ConstructionKeyword(),
 				constructorArguments(compositeKind),
->>>>>>> c2e0e62e
 			),
 		)
 
