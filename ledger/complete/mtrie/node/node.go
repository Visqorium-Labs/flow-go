package node

import (
	"encoding/hex"
	"fmt"

	"github.com/onflow/flow-go/ledger"
	"github.com/onflow/flow-go/ledger/common/hash"
	"github.com/onflow/flow-go/ledger/common/utils"
)

// Node defines an Mtrie node
//
// DEFINITIONS:
//     * HEIGHT of a node v in a tree is the number of edges on the longest
//       downward path between v and a tree leaf.
//
// Conceptually, an MTrie is a sparse Merkle Trie, which has three different types of nodes:
//    * LEAF node: fully defined by a storage path, a key-value pair and a height
//      hash is pre-computed, lChild and rChild are nil)
//    * INTERIOR node: at least one of lChild or rChild is not nil.
//      Height, and Hash value are set; (key-value is nil)
//    * ROOT of empty trie node: this is a special case, where the node
//      has no children, and no key-value
// Currently, we represent both data structures by Node instances
//
// Nodes are supposed to be used in READ-ONLY fashion. However,
// for performance reasons, we not not copy read.
// TODO: optimized data structures might be able to reduce memory consumption
type Node struct {
	// Implementation Comments:
	// Formally, a tree can hold up to 2^maxDepth number of registers. However,
	// the current implementation and is designed to operate on a sparsely populated
	// tree, holding much less than 2^64 registers.

	lChild    *Node           // Left Child
	rChild    *Node           // Right Child
	height    int             // height where the Node is at
	path      ledger.Path     // the storage path (leaf nodes only)
	payload   *ledger.Payload // the payload this node is storing (leaf nodes only)
<<<<<<< HEAD
	hashValue hash.Hash       // hash value of node (cached)
	// TODO : to delete
=======
	hashValue []byte          // hash value of node (cached)
	// TODO : Atm, we don't support trees with dynamic depth.
	//        Instead, this should be a forest-wide constant
>>>>>>> 6a5b0410
	maxDepth uint16 // captures the longest path from this node to compacted leafs in the subtree
	// TODO : migrate to book-keeping only in the tree root.
	//        Update can just return the _change_ of regCount.
	regCount uint64 // number of registers allocated in the subtree
}

// why depth is in 16 bits?
// is 64 bits enough for regCount?

// NewNode creates a new Node.
// UNCHECKED requirement: combination of values must conform to
// a valid node type (see documentation of `Node` for details)
func NewNode(height int,
	lchild,
	rchild *Node,
	path ledger.Path,
	payload *ledger.Payload,
	hashValue hash.Hash,
	maxDepth uint16,
	regCount uint64) *Node {

	var pl *ledger.Payload
	if payload != nil {
		pl = payload.DeepCopy()
	}

	n := &Node{
		lChild:    lchild,
		rChild:    rchild,
		height:    height,
		path:      path,
		hashValue: hashValue,
		payload:   pl,
		maxDepth:  maxDepth,
		regCount:  regCount,
	}
	return n
}

// NewEmptyTreeRoot creates a compact leaf Node
func NewEmptyTreeRoot() *Node {
	return nil
}

// NewLeaf creates a compact leaf Node.
// UNCHECKED requirement: height must be non-negative
func NewLeaf(path ledger.Path,
	payload *ledger.Payload,
	height int) *Node {

	n := &Node{
		lChild:   nil,
		rChild:   nil,
		height:   height,
		path:     path,
		payload:  payload.DeepCopy(),
		maxDepth: 0,
		regCount: uint64(1),
	}
	n.computeAndStoreHash()
	return n
}

// NewInterimNode creates a new Node with the provided value and no children.
// UNCHECKED requirement: lchild.height and rchild.height must be smaller than height
// UNCHECKED requirement: if lchild != nil then height = lchild.height + 1, and same for rchild
func NewInterimNode(height int, lchild, rchild *Node) *Node {
	var lMaxDepth, rMaxDepth uint16
	var lRegCount, rRegCount uint64
	if lchild != nil {
		lMaxDepth = lchild.maxDepth
		lRegCount = lchild.regCount
	}
	if rchild != nil {
		rMaxDepth = rchild.maxDepth
		rRegCount = rchild.regCount
	}

	n := &Node{
		lChild:   lchild,
		rChild:   rchild,
		height:   height,
		payload:  nil,
		maxDepth: utils.MaxUint16(lMaxDepth, rMaxDepth) + uint16(1),
		regCount: lRegCount + rRegCount,
	}
	n.computeAndStoreHash()
	return n
}

<<<<<<< HEAD
// ComputeHash computes the hashValue for the given Node
func (n *Node) ComputeHash() {
	if n.lChild == nil && n.rChild == nil {
		// both ROOT NODE and LEAF NODE have n.lChild == n.rChild == nil
		if n.payload != nil {
			// LEAF node: defined by key-value pair
			n.hashValue = hash.ComputeCompactValue(hash.Hash(n.path), n.payload.Value, n.height)
			return
		}
		// ROOT NODE: no children, no key-value pair
		n.hashValue = hash.GetDefaultHashForHeight(n.height)
		return
	}

	// this is an INTERIOR node at least one of lChild or rChild is not nil.
	var h1, h2 hash.Hash
	if n.lChild != nil {
		h1 = n.lChild.Hash()
	} else {
		h1 = hash.GetDefaultHashForHeight(n.height - 1)
	}

	if n.rChild != nil {
		h2 = n.rChild.Hash()
	} else {
		h2 = hash.GetDefaultHashForHeight(n.height - 1)
	}
	n.hashValue = hash.HashInterNodeIn(h1, h2)
}

// computeHash computes the hashValue for the given node
// and stores the value in result.
func computeHash(n *Node) hash.Hash {
	if n.lChild == nil && n.rChild == nil {
		// both ROOT NODE and LEAF NODE have n.lChild == n.rChild == nil
		if n.payload != nil {
			// LEAF node: defined by key-value pair
			return hash.ComputeCompactValue(hash.Hash(n.path), n.payload.Value, n.height)
		}
		// ROOT NODE: no children, no key-value pair
		return hash.GetDefaultHashForHeight(n.height)
=======
// computeAndStoreHash computes the hashValue of this node and
// stores it the hash internal field
func (n *Node) computeAndStoreHash() {
	n.computeHash(&n.hashValue)
}

// computeAndStoreHash computes the hashValue of this node and
// stores the output hash in the provided byte slice
func (n *Node) computeHash(result *[]byte) {
	if n.lChild == nil && n.rChild == nil {
		// both ROOT NODE and LEAF NODE have n.lChild == n.rChild == nil
		common.ComputeCompactValue(result, n.path, n.payload, n.height)
		return
>>>>>>> 6a5b0410
	}

	// this is an INTERIOR node at least one of lChild or rChild is not nil.
	var h1, h2 hash.Hash
	if n.lChild != nil {
		h1 = n.lChild.Hash()
	} else {
		h1 = hash.GetDefaultHashForHeight(n.height - 1)
	}

	if n.rChild != nil {
		h2 = n.rChild.Hash()
	} else {
		h2 = hash.GetDefaultHashForHeight(n.height - 1)
	}
	return hash.HashInterNodeIn(h1, h2)
}

// VerifyCachedHash verifies the hash of a node is valid
func (n *Node) verifyCachedHashRecursive() bool {
	if n.lChild != nil {
		if !n.lChild.verifyCachedHashRecursive() {
			return false
		}
	}
	if n.rChild != nil {
		if !n.rChild.verifyCachedHashRecursive() {
			return false
		}
	}

<<<<<<< HEAD
	computedHash := computeHash(n)
	return n.hashValue == computedHash
=======
	if n.hashValue != nil {
		n.computeHash(computedHash)
		return bytes.Equal(n.hashValue, *computedHash)
	}
	return true
>>>>>>> 6a5b0410
}

// VerifyCachedHash verifies the hash of a node is valid
func (n *Node) VerifyCachedHash() bool {
	return n.verifyCachedHashRecursive()
}

// Hash returns the Node's hash value.
// Do NOT MODIFY returned slice!
func (n *Node) Hash() hash.Hash {
	if n == nil {
		// case of an empty trie root
		return hash.GetDefaultHashForHeight(hash.TreeMaxHeight)
	}
	return n.hashValue
}

// Height returns the Node's height.
// Per definition, the height of a node v in a tree is the number
// of edges on the longest downward path between v and a tree leaf.
func (n *Node) Height() int {
	if n == nil {
		return hash.TreeMaxHeight
	}
	return n.height
}

// MaxDepth returns the longest path from this node to compacted leafs in the subtree.
// in contrast to the Height, this value captures compactness of the subtrie.
func (n *Node) MaxDepth() uint16 {
	if n == nil {
		return 0
	}
	return n.maxDepth
}

// RegCount returns number of registers allocated in the subtrie of this node.
func (n *Node) RegCount() uint64 {
	if n == nil {
		return 0
	}
	return n.regCount
}

// Path returns the the Node's register storage path.
//
// the path of an nil node is defined as the arbitrary value 00..00, although
// no node or trie algorithm is relying on this value.
func (n *Node) Path() ledger.Path {
	if n == nil {
		return ledger.EmptyPath
	}
	return n.path
}

// Payload returns the the Node's payload.
// Do NOT MODIFY returned slices!
func (n *Node) Payload() *ledger.Payload {
	if n == nil {
		return nil
	}
	return n.payload
}

// LeftChild returns the the Node's left child.
// Only INTERIOR nodes have children.
// Do NOT MODIFY returned Node!
func (n *Node) LeftChild() *Node { return n.lChild }

// RightChild returns the the Node's right child.
// Only INTERIOR nodes have children.
// Do NOT MODIFY returned Node!
func (n *Node) RightChild() *Node { return n.rChild }

// IsLeaf returns true if and only if Node is a LEAF.
func (n *Node) IsLeaf() bool {
	// Per definition, a node is a leaf if and only if it has defined path
	return n == nil || (n.lChild == nil && n.rChild == nil)
}

// FmtStr provides formatted string representation of the Node and sub tree
func (n *Node) FmtStr(prefix string, subpath string) string {
	right := ""
	if n.rChild != nil {
		right = fmt.Sprintf("\n%v", n.rChild.FmtStr(prefix+"\t", subpath+"1"))
	}
	left := ""
	if n.lChild != nil {
		left = fmt.Sprintf("\n%v", n.lChild.FmtStr(prefix+"\t", subpath+"0"))
	}
	payloadSize := 0
	if n.payload != nil {
		payloadSize = n.payload.Size()
	}
	hashStr := hex.EncodeToString(n.hashValue[:])
	hashStr = hashStr[:3] + "..." + hashStr[len(hashStr)-3:]
	return fmt.Sprintf("%v%v: (path:%v, payloadSize:%d hash:%v)[%s] (obj %p) %v %v ", prefix, n.height, n.path, payloadSize, hashStr, subpath, n, left, right)
}

// AllPayloads returns the payload of this node and all payloads of the subtrie
func (n *Node) AllPayloads() []ledger.Payload {
	return n.appendSubtreePayloads([]ledger.Payload{})
}

// appendSubtreePayloads appends the payloads of the subtree with this node as root
// to the provided Payload slice. Follows same pattern as Go's native append method.
func (n *Node) appendSubtreePayloads(result []ledger.Payload) []ledger.Payload {
	if n == nil {
		return result
	}
	if n.IsLeaf() {
		return append(result, *n.Payload())
	}
	result = n.lChild.appendSubtreePayloads(result)
	result = n.rChild.appendSubtreePayloads(result)
	return result
}<|MERGE_RESOLUTION|>--- conflicted
+++ resolved
@@ -38,14 +38,9 @@
 	height    int             // height where the Node is at
 	path      ledger.Path     // the storage path (leaf nodes only)
 	payload   *ledger.Payload // the payload this node is storing (leaf nodes only)
-<<<<<<< HEAD
 	hashValue hash.Hash       // hash value of node (cached)
-	// TODO : to delete
-=======
-	hashValue []byte          // hash value of node (cached)
 	// TODO : Atm, we don't support trees with dynamic depth.
 	//        Instead, this should be a forest-wide constant
->>>>>>> 6a5b0410
 	maxDepth uint16 // captures the longest path from this node to compacted leafs in the subtree
 	// TODO : migrate to book-keeping only in the tree root.
 	//        Update can just return the _change_ of regCount.
@@ -136,40 +131,14 @@
 	return n
 }
 
-<<<<<<< HEAD
-// ComputeHash computes the hashValue for the given Node
-func (n *Node) ComputeHash() {
-	if n.lChild == nil && n.rChild == nil {
-		// both ROOT NODE and LEAF NODE have n.lChild == n.rChild == nil
-		if n.payload != nil {
-			// LEAF node: defined by key-value pair
-			n.hashValue = hash.ComputeCompactValue(hash.Hash(n.path), n.payload.Value, n.height)
-			return
-		}
-		// ROOT NODE: no children, no key-value pair
-		n.hashValue = hash.GetDefaultHashForHeight(n.height)
-		return
-	}
-
-	// this is an INTERIOR node at least one of lChild or rChild is not nil.
-	var h1, h2 hash.Hash
-	if n.lChild != nil {
-		h1 = n.lChild.Hash()
-	} else {
-		h1 = hash.GetDefaultHashForHeight(n.height - 1)
-	}
-
-	if n.rChild != nil {
-		h2 = n.rChild.Hash()
-	} else {
-		h2 = hash.GetDefaultHashForHeight(n.height - 1)
-	}
-	n.hashValue = hash.HashInterNodeIn(h1, h2)
-}
-
-// computeHash computes the hashValue for the given node
-// and stores the value in result.
-func computeHash(n *Node) hash.Hash {
+// computeAndStoreHash computes the hashValue of this node and
+// stores it the hash internal field
+func (n *Node) computeAndStoreHash() {
+	n.hashValue = n.computeHash()
+}
+
+// computeHash returns the hashValue of the node
+func (n *Node) computeHash() hash.Hash {
 	if n.lChild == nil && n.rChild == nil {
 		// both ROOT NODE and LEAF NODE have n.lChild == n.rChild == nil
 		if n.payload != nil {
@@ -178,21 +147,6 @@
 		}
 		// ROOT NODE: no children, no key-value pair
 		return hash.GetDefaultHashForHeight(n.height)
-=======
-// computeAndStoreHash computes the hashValue of this node and
-// stores it the hash internal field
-func (n *Node) computeAndStoreHash() {
-	n.computeHash(&n.hashValue)
-}
-
-// computeAndStoreHash computes the hashValue of this node and
-// stores the output hash in the provided byte slice
-func (n *Node) computeHash(result *[]byte) {
-	if n.lChild == nil && n.rChild == nil {
-		// both ROOT NODE and LEAF NODE have n.lChild == n.rChild == nil
-		common.ComputeCompactValue(result, n.path, n.payload, n.height)
-		return
->>>>>>> 6a5b0410
 	}
 
 	// this is an INTERIOR node at least one of lChild or rChild is not nil.
@@ -212,33 +166,25 @@
 }
 
 // VerifyCachedHash verifies the hash of a node is valid
-func (n *Node) verifyCachedHashRecursive() bool {
-	if n.lChild != nil {
-		if !n.lChild.verifyCachedHashRecursive() {
-			return false
-		}
-	}
-	if n.rChild != nil {
-		if !n.rChild.verifyCachedHashRecursive() {
-			return false
-		}
-	}
-
-<<<<<<< HEAD
-	computedHash := computeHash(n)
+func verifyCachedHashRecursive(n *Node) bool {
+	if n == nil {
+		return true
+	}
+	if !verifyCachedHashRecursive(n.lChild) {
+		return false
+	}
+
+	if !verifyCachedHashRecursive(n.rChild) {
+		return false
+	}
+
+	computedHash := n.computeHash()
 	return n.hashValue == computedHash
-=======
-	if n.hashValue != nil {
-		n.computeHash(computedHash)
-		return bytes.Equal(n.hashValue, *computedHash)
-	}
-	return true
->>>>>>> 6a5b0410
 }
 
 // VerifyCachedHash verifies the hash of a node is valid
 func (n *Node) VerifyCachedHash() bool {
-	return n.verifyCachedHashRecursive()
+	return verifyCachedHashRecursive(n)
 }
 
 // Hash returns the Node's hash value.
