package mtrie

import (
	"encoding/hex"
	"errors"
	"fmt"

	lru "github.com/hashicorp/golang-lru"

	"github.com/onflow/flow-go/ledger"
	"github.com/onflow/flow-go/ledger/common/hash"
	"github.com/onflow/flow-go/ledger/complete/mtrie/trie"
	"github.com/onflow/flow-go/module"
)

// Forest holds several in-memory tries. As Forest is a storage-abstraction layer,
// we assume that all registers are addressed via paths of pre-defined uniform length.
//
// Forest has a limit, the forestCapacity, on the number of tries it is able to store.
// If more tries are added than the capacity, the Least Recently Used trie is
// removed (evicted) from the Forest. THIS IS A ROUGH HEURISTIC as it might evict
// tries that are still needed. In fully matured Flow, we will have an
// explicit eviction policy.
//
// TODO: Storage Eviction Policy for Forest
//       For the execution node: we only evict on sealing a result.
type Forest struct {
	// tries stores all MTries in the forest. It is NOT a CACHE in the conventional sense:
	// there is no mechanism to load a trie from disk in case of a cache miss. Missing a
	// needed trie in the forest might cause a fatal application logic error.
	tries          *lru.Cache
	forestCapacity int
	onTreeEvicted  func(tree *trie.MTrie) error
	metrics        module.LedgerMetrics
}

// NewForest returns a new instance of memory forest.
//
// CAUTION on forestCapacity: the specified capacity MUST be SUFFICIENT to store all needed MTries in the forest.
// If more tries are added than the capacity, the Least Recently Used trie is removed (evicted) from the Forest.
// THIS IS A ROUGH HEURISTIC as it might evict tries that are still needed.
// Make sure you chose a sufficiently large forestCapacity, such that, when reaching the capacity, the
// Least Recently Used trie will never be needed again.
<<<<<<< HEAD
func NewForest(trieStorageDir string, forestCapacity int, metrics module.LedgerMetrics, onTreeEvicted func(tree *trie.MTrie) error) (*Forest, error) {
=======
func NewForest(pathByteSize int, forestCapacity int, metrics module.LedgerMetrics, onTreeEvicted func(tree *trie.MTrie) error) (*Forest, error) {
>>>>>>> e01a7f68
	// init LRU cache as a SHORTCUT for a usage-related storage eviction policy
	var cache *lru.Cache
	var err error
	if onTreeEvicted != nil {
		cache, err = lru.NewWithEvict(forestCapacity, func(key interface{}, value interface{}) {
			trie, ok := value.(*trie.MTrie)
			if !ok {
				panic(fmt.Sprintf("cache contains item of type %T", value))
			}
			//TODO Log error
			_ = onTreeEvicted(trie)
		})
	} else {
		cache, err = lru.New(forestCapacity)
	}
	if err != nil {
		return nil, fmt.Errorf("cannot create forest cache: %w", err)
	}

	forest := &Forest{tries: cache,
		forestCapacity: forestCapacity,
		onTreeEvicted:  onTreeEvicted,
		metrics:        metrics,
	}

	// add empty roothash
	emptyTrie := trie.NewEmptyMTrie()

	err = forest.AddTrie(emptyTrie)
	if err != nil {
		return nil, fmt.Errorf("adding empty trie to forest failed: %w", err)
	}
	return forest, nil
}

// Read reads values for an slice of paths and returns values and error (if any)
// TODO: can be optimized further if we don't care about changing the order of the input r.Paths
func (f *Forest) Read(r *ledger.TrieRead) ([]*ledger.Payload, error) {

	if len(r.Paths) == 0 {
		return []*ledger.Payload{}, nil
	}

	// lookup the trie by rootHash
	trie, err := f.GetTrie(r.RootHash)
	if err != nil {
		return nil, err
	}

	// deduplicate keys:
	// Generally, we expect the VM to deduplicate reads and writes. Hence, the following is a pre-caution.
	// TODO: We could take out the following de-duplication logic
	//       Which increases the cost for duplicates but reduces read complexity without duplicates.
	deduplicatedPaths := make([]ledger.Path, 0, len(r.Paths))
	pathOrgIndex := make(map[string][]int)
	for i, path := range r.Paths {
		// only collect duplicated keys once
		indices, ok := pathOrgIndex[string(path[:])]
		if !ok { // deduplication here is optional
			deduplicatedPaths = append(deduplicatedPaths, path)
		}
		// append the index
		pathOrgIndex[string(path[:])] = append(indices, i)
	}

	payloads := trie.UnsafeRead(deduplicatedPaths) // this sorts deduplicatedPaths IN-PLACE

	// reconstruct the payloads in the same key order that called the method
	orderedPayloads := make([]*ledger.Payload, len(r.Paths))
	totalPayloadSize := 0
	for i, p := range deduplicatedPaths {
		payload := payloads[i]
		indices := pathOrgIndex[string(p[:])]
		for _, j := range indices {
			orderedPayloads[j] = payload.DeepCopy()
		}
		totalPayloadSize += len(indices) * payload.Size()
	}
	// TODO rename the metrics
	f.metrics.ReadValuesSize(uint64(totalPayloadSize))

	return orderedPayloads, nil
}

// Update updates the Values for the registers and returns rootHash and error (if any).
// In case there are multiple updates to the same register, Update will persist the latest
// written value.
func (f *Forest) Update(u *ledger.TrieUpdate) (ledger.RootHash, error) {
	emptyHash := ledger.RootHash(hash.EmptyHash)

	parentTrie, err := f.GetTrie(u.RootHash)
	if err != nil {
		return emptyHash, err
	}

	if len(u.Paths) == 0 { // no key no change
		return u.RootHash, nil
	}

	// Deduplicate writes to the same register: we only retain the value of the last write
	// Generally, we expect the VM to deduplicate reads and writes.
	deduplicatedPaths := make([]ledger.Path, 0, len(u.Paths))
	deduplicatedPayloads := make([]ledger.Payload, 0, len(u.Paths))
	payloadMap := make(map[string]int) // index into deduplicatedPaths, deduplicatedPayloads with register update
	totalPayloadSize := 0
	for i, path := range u.Paths {
		payload := u.Payloads[i]
		// check if we already have encountered an update for the respective register
		if idx, ok := payloadMap[string(path[:])]; ok {
			oldPayload := deduplicatedPayloads[idx]
			deduplicatedPayloads[idx] = *payload
			totalPayloadSize += -oldPayload.Size() + payload.Size()
		} else {
			payloadMap[string(path[:])] = len(deduplicatedPaths)
			deduplicatedPaths = append(deduplicatedPaths, path)
			deduplicatedPayloads = append(deduplicatedPayloads, *u.Payloads[i])
			totalPayloadSize += payload.Size()
		}
	}

	// TODO rename metrics names
	f.metrics.UpdateValuesSize(uint64(totalPayloadSize))

	newTrie, err := trie.NewTrieWithUpdatedRegisters(parentTrie, deduplicatedPaths, deduplicatedPayloads)
	if err != nil {
		return emptyHash, fmt.Errorf("constructing updated trie failed: %w", err)
	}

	f.metrics.LatestTrieRegCount(newTrie.AllocatedRegCount())
	f.metrics.LatestTrieRegCountDiff(newTrie.AllocatedRegCount() - parentTrie.AllocatedRegCount())
	f.metrics.LatestTrieMaxDepth(uint64(newTrie.MaxDepth()))
	f.metrics.LatestTrieMaxDepthDiff(uint64(newTrie.MaxDepth() - parentTrie.MaxDepth()))

	err = f.AddTrie(newTrie)
	if err != nil {
		return emptyHash, fmt.Errorf("adding updated trie to forest failed: %w", err)
	}

	return ledger.RootHash(newTrie.RootHash()), nil
}

// Proofs returns a batch proof for the given paths
func (f *Forest) Proofs(r *ledger.TrieRead) (*ledger.TrieBatchProof, error) {

	// no path, empty batchproof
	if len(r.Paths) == 0 {
		return ledger.NewTrieBatchProof(), nil
	}

	// look up for non existing paths
	retPayloads, err := f.Read(r)
	if err != nil {
		return nil, err
	}

	deduplicatedPaths := make([]ledger.Path, 0)
	notFoundPaths := make([]ledger.Path, 0)
	notFoundPayloads := make([]ledger.Payload, 0)
	pathOrgIndex := make(map[string][]int)
	for i, path := range r.Paths {
		// only collect duplicated keys once
		if _, ok := pathOrgIndex[string(path[:])]; !ok {
			deduplicatedPaths = append(deduplicatedPaths, path)
			pathOrgIndex[string(path[:])] = []int{i}

			// add it only once if is empty
			if retPayloads[i].IsEmpty() {
				notFoundPaths = append(notFoundPaths, path)
				notFoundPayloads = append(notFoundPayloads, *ledger.EmptyPayload())
			}
		} else {
			// handles duplicated keys
			pathOrgIndex[string(path[:])] = append(pathOrgIndex[string(path[:])], i)
		}
	}

	stateTrie, err := f.GetTrie(r.RootHash)
	if err != nil {
		return nil, err
	}

	// if we have to insert empty values
	if len(notFoundPaths) > 0 {
		newTrie, err := trie.NewTrieWithUpdatedRegisters(stateTrie, notFoundPaths, notFoundPayloads)
		if err != nil {
			return nil, err
		}

		// rootHash shouldn't change
		if newTrie.RootHash() != r.RootHash {
			return nil, fmt.Errorf("root hash has changed during the operation %s, %s", newTrie.RootHash(), r.RootHash)
		}
		stateTrie = newTrie
	}

	bp := ledger.NewTrieBatchProofWithEmptyProofs(len(deduplicatedPaths))

	for _, p := range bp.Proofs {
		p.Flags = make([]byte, ledger.PathLen)
		p.Inclusion = false
	}

	stateTrie.UnsafeProofs(deduplicatedPaths, bp.Proofs)

	// reconstruct the proofs in the same key order that called the method
	retbp := ledger.NewTrieBatchProofWithEmptyProofs(len(r.Paths))
	for i, p := range deduplicatedPaths {
		for _, j := range pathOrgIndex[string(p[:])] {
			retbp.Proofs[j] = bp.Proofs[i]
		}
	}

	return retbp, nil
}

// GetTrie returns trie at specific rootHash
// warning, use this function for read-only operation
func (f *Forest) GetTrie(rootHash ledger.RootHash) (*trie.MTrie, error) {
	encRootHash := hex.EncodeToString(rootHash[:])

	// if in memory
	if ent, ok := f.tries.Get(encRootHash); ok {
		return ent.(*trie.MTrie), nil
	}

	return nil, fmt.Errorf("trie with the given rootHash [%v] not found", encRootHash)
}

// GetTries returns list of currently cached tree root hashes
func (f *Forest) GetTries() ([]*trie.MTrie, error) {
	// ToDo needs concurrency safety
	keys := f.tries.Keys()
	tries := make([]*trie.MTrie, 0, len(keys))
	for _, key := range keys {
		t, ok := f.tries.Get(key)
		if !ok {
			return nil, errors.New("concurrent Forest modification")
		}
		tries = append(tries, t.(*trie.MTrie))
	}
	return tries, nil
}

// AddTries adds a trie to the forest
func (f *Forest) AddTries(newTries []*trie.MTrie) error {
	for _, t := range newTries {
		err := f.AddTrie(t)
		if err != nil {
			return fmt.Errorf("adding tries to forest failed: %w", err)
		}
	}
	return nil
}

// AddTrie adds a trie to the forest
func (f *Forest) AddTrie(newTrie *trie.MTrie) error {
	if newTrie == nil {
		return nil
	}

	// TODO: check Thread safety
	// TODO what is this string root hash
	hashString := newTrie.StringRootHash()
	if storedTrie, found := f.tries.Get(hashString); found {
		foo := storedTrie.(*trie.MTrie)
		if foo.Equals(newTrie) {
			return nil
		}
		return fmt.Errorf("forest already contains a tree with same root hash but other properties")
	}
	f.tries.Add(hashString, newTrie)
	f.metrics.ForestNumberOfTrees(uint64(f.tries.Len()))

	return nil
}

// RemoveTrie removes a trie to the forest
func (f *Forest) RemoveTrie(rootHash ledger.RootHash) {
	// TODO remove from the file as well
	encRootHash := hex.EncodeToString(rootHash[:])
	f.tries.Remove(encRootHash)
	f.metrics.ForestNumberOfTrees(uint64(f.tries.Len()))
}

// GetEmptyRootHash returns the rootHash of empty Trie
func (f *Forest) GetEmptyRootHash() ledger.RootHash {
	return trie.EmptyTrieRootHash()
}

// Size returns the number of active tries in this store
func (f *Forest) Size() int {
	return f.tries.Len()
}<|MERGE_RESOLUTION|>--- conflicted
+++ resolved
@@ -41,11 +41,7 @@
 // THIS IS A ROUGH HEURISTIC as it might evict tries that are still needed.
 // Make sure you chose a sufficiently large forestCapacity, such that, when reaching the capacity, the
 // Least Recently Used trie will never be needed again.
-<<<<<<< HEAD
-func NewForest(trieStorageDir string, forestCapacity int, metrics module.LedgerMetrics, onTreeEvicted func(tree *trie.MTrie) error) (*Forest, error) {
-=======
-func NewForest(pathByteSize int, forestCapacity int, metrics module.LedgerMetrics, onTreeEvicted func(tree *trie.MTrie) error) (*Forest, error) {
->>>>>>> e01a7f68
+func NewForest(forestCapacity int, metrics module.LedgerMetrics, onTreeEvicted func(tree *trie.MTrie) error) (*Forest, error) {
 	// init LRU cache as a SHORTCUT for a usage-related storage eviction policy
 	var cache *lru.Cache
 	var err error
