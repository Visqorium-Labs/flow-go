package verification

import (
	"testing"

	"github.com/stretchr/testify/assert"
	"github.com/stretchr/testify/require"

	"github.com/onflow/flow-go/consensus/hotstuff/helper"
	"github.com/onflow/flow-go/consensus/hotstuff/model"
	"github.com/onflow/flow-go/model/flow"
	"github.com/onflow/flow-go/utils/unittest"
)

func TestSingleVote(t *testing.T) {

	identities := unittest.IdentityListFixture(4, unittest.WithRole(flow.RoleConsensus))
	committeeState, stakingKeys, _ := MakeHotstuffCommitteeState(t, identities, false, epochCounter)
	signers := MakeSigners(t, committeeState, identities.NodeIDs(), stakingKeys, nil)

	// create proposal
	block := helper.MakeBlock(t, helper.WithBlockProposer(identities[2].NodeID))
	vote, err := signers[0].CreateVote(block)
	require.NoError(t, err)
	voter := identities[0]

	// vote should be valid
	valid, err := signers[0].VerifyVote(voter, vote.SigData, block)
	require.NoError(t, err)
	assert.True(t, valid, "original vote should be valid")

	// vote on different block should be invalid
	block.BlockID[0]++
	valid, err = signers[0].VerifyVote(voter, vote.SigData, block)
	require.NoError(t, err)
	assert.False(t, valid, "vote with changed block ID should be invalid")
	block.BlockID[0]--

	// vote with changed view should be invalid
	block.View++
	valid, err = signers[0].VerifyVote(voter, vote.SigData, block)
	require.NoError(t, err)
	assert.False(t, valid, "vote with changed view should be invalid")
	block.View--

	// vote by different signer should be invalid
	voter = identities[1]
	valid, err = signers[0].VerifyVote(voter, vote.SigData, block)
	require.NoError(t, err)
	assert.False(t, valid, "vote with changed identity should be invalid")
	voter = identities[0]

	// vote with changed signature should be invalid
	vote.SigData[0]++
	valid, err = signers[0].VerifyVote(voter, vote.SigData, block)
	require.NoError(t, err)
	assert.False(t, valid, "vote with changed signature should be invalid")
	vote.SigData[0]--
}

func TestSingleProposalIsVote(t *testing.T) {

	// NOTE: I don't think this is true for every signature scheme

	identities := unittest.IdentityListFixture(4, unittest.WithRole(flow.RoleConsensus))
	committeeState, stakingKeys, _ := MakeHotstuffCommitteeState(t, identities, false, epochCounter)
	signers := MakeSigners(t, committeeState, identities.NodeIDs(), stakingKeys, nil)

	// create proposal
	block := helper.MakeBlock(t, helper.WithBlockProposer(identities[0].NodeID))
	proposal, err := signers[0].CreateProposal(block)
	require.NoError(t, err)
	vote, err := signers[0].CreateVote(block)
	require.NoError(t, err)

	assert.Equal(t, proposal.SigData, vote.SigData)
}

func TestSingleQC(t *testing.T) {

	identities := unittest.IdentityListFixture(4, unittest.WithRole(flow.RoleConsensus))
<<<<<<< HEAD
	voterIDs := identities.NodeIDs()
	minShares := (len(voterIDs)-1)/2 + 1
	committeeState, stakingKeys, _ := MakeHotstuffCommitteeState(t, identities, false, epochCounter)
=======
	minShares := (len(identities)-1)/2 + 1
	committeeState, stakingKeys, _ := MakeHotstuffCommitteeState(t, identities, false)
>>>>>>> d78eb06b
	signers := MakeSigners(t, committeeState, identities.NodeIDs(), stakingKeys, nil)

	// create proposal
	block := helper.MakeBlock(t, helper.WithBlockProposer(identities[0].NodeID))
	var votes []*model.Vote
	for _, signer := range signers {
		vote, err := signer.CreateVote(block)
		require.NoError(t, err)
		votes = append(votes, vote)
	}

	// should be able to create QC from votes and verify
	qc, err := signers[0].CreateQC(votes[:minShares])
	require.NoError(t, err, "should be able to create QC from valid votes")

	// creation from different views should fail
	votes[0].View++
	_, err = signers[0].CreateQC(votes[:minShares])
	assert.Error(t, err, "creating QC with mismatching view should fail")
	votes[0].View--

	// creation from different block IDs should fail
	votes[0].BlockID[0]++
	_, err = signers[0].CreateQC(votes[:minShares])
	assert.Error(t, err, "creating QC with mismatching block ID should fail")
	votes[0].BlockID[0]--

	// should be able to verify valid QC
	valid, err := signers[0].VerifyQC(identities[:minShares], qc.SigData, block)
	require.NoError(t, err)
	assert.True(t, valid, "original QC should be valid")

	// Verify QC with a totally different set of signers (to test the staking key aggregation)
	qc_bis, err := signers[0].CreateQC(votes[len(votes)-minShares:])
	require.NoError(t, err, "should be able to create QC from valid votes")
	valid, err = signers[0].VerifyQC(identities[len(identities)-minShares:], qc_bis.SigData, block)
	require.NoError(t, err)
	assert.True(t, valid, "QC should be valid")

	// Verify QC with a slightly different set of signers (to test the staking key aggregation)
	for i := 0; i <= len(votes)-minShares; i++ {
		qc_bis, err = signers[0].CreateQC(votes[i : i+minShares])
		require.NoError(t, err, "should be able to create QC from valid votes")
		valid, err = signers[0].VerifyQC(identities[i:i+minShares], qc_bis.SigData, block)
		require.NoError(t, err)
		assert.True(t, valid, "QC should be valid")
	}

	// verification with with not enough voters is invalid
	valid, err = signers[0].VerifyQC(identities[:minShares-1], qc.SigData, block)
	require.NoError(t, err)
	assert.False(t, valid, "verification with missing voter ID should not work")

	// verification with changed signature should fail
	// TODO: change error handling so split failure and invalid signature are
	// treated the same
	qc.SigData[4]++
	valid, err = signers[0].VerifyQC(identities[:minShares], qc.SigData, block)
	require.NoError(t, err)
	assert.False(t, valid, "QC with changed signature data should be invalid")
	qc.SigData[4]--

	// verification with changed block ID should fail
	block.BlockID[0]++
	valid, err = signers[0].VerifyQC(identities[:minShares], qc.SigData, block)
	require.NoError(t, err)
	assert.False(t, valid, "QC with changed block ID data should be invalid")
	block.BlockID[0]--

	// verification with changed view should fail
	block.View++
	valid, err = signers[0].VerifyQC(identities[:minShares], qc.SigData, block)
	require.NoError(t, err)
	assert.False(t, valid, "QC with changed block view data should be invalid")
	block.View--
}<|MERGE_RESOLUTION|>--- conflicted
+++ resolved
@@ -79,14 +79,8 @@
 func TestSingleQC(t *testing.T) {
 
 	identities := unittest.IdentityListFixture(4, unittest.WithRole(flow.RoleConsensus))
-<<<<<<< HEAD
-	voterIDs := identities.NodeIDs()
-	minShares := (len(voterIDs)-1)/2 + 1
+	minShares := (len(identities)-1)/2 + 1
 	committeeState, stakingKeys, _ := MakeHotstuffCommitteeState(t, identities, false, epochCounter)
-=======
-	minShares := (len(identities)-1)/2 + 1
-	committeeState, stakingKeys, _ := MakeHotstuffCommitteeState(t, identities, false)
->>>>>>> d78eb06b
 	signers := MakeSigners(t, committeeState, identities.NodeIDs(), stakingKeys, nil)
 
 	// create proposal
