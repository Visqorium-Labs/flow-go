--- conflicted
+++ resolved
@@ -90,14 +90,6 @@
 			signature.RandomBeaconThreshold(len(identities)), seed)
 		require.NoError(t, err)
 
-<<<<<<< HEAD
-		committee.On("DKGSize", mock.Anything).Return(uint(len(identities)), nil)
-		committee.On("DKGGroupKey", mock.Anything).Return(beaconGroupPK, nil)
-		for i, node := range identities {
-			share := beaconPKs[i]
-			committee.On("DKGKeyShare", mock.Anything, node.NodeID).Return(share, nil)
-			committee.On("DKGIndex", mock.Anything, node.NodeID).Return(uint(i), nil)
-=======
 		dkg := &mocks.DKG{}
 		committee.On("DKG", mock.Anything).Return(dkg, nil)
 		dkg.On("Size").Return(uint(len(identities)))
@@ -106,7 +98,6 @@
 			share := beaconPKs[i]
 			dkg.On("KeyShare", node.NodeID).Return(share, nil)
 			dkg.On("Index", node.NodeID).Return(uint(i), nil)
->>>>>>> 5e32ecc2
 		}
 	}
 
