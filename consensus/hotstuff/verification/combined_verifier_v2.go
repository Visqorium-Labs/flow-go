//go:build relic
// +build relic

package verification

import (
	"fmt"

	"github.com/onflow/flow-go/consensus/hotstuff"
	"github.com/onflow/flow-go/consensus/hotstuff/model"
	"github.com/onflow/flow-go/consensus/hotstuff/signature"
	"github.com/onflow/flow-go/crypto"
	"github.com/onflow/flow-go/crypto/hash"
	"github.com/onflow/flow-go/model/encoding"
	"github.com/onflow/flow-go/model/flow"
	modulesig "github.com/onflow/flow-go/module/signature"
)

// CombinedVerifier is a verifier capable of verifying two signatures, one for each
// scheme. The first type is a signature from a staking signer,
// which verifies either a single or an aggregated signature. The second type is
// a signature from a random beacon signer, which verifies either the signature share or
// the reconstructed threshold signature.
type CombinedVerifier struct {
	committee     hotstuff.Committee
	stakingHasher hash.Hasher
	beaconHasher  hash.Hasher
	packer        hotstuff.Packer
}

// NewCombinedVerifier creates a new combined verifier with the given dependencies.
// - the hotstuff committee's state is used to retrieve the public keys for the staking signature;
// - the merger is used to combine and split staking and random beacon signatures;
// - the packer is used to unpack QC for verification;
func NewCombinedVerifier(committee hotstuff.Committee, packer hotstuff.Packer) *CombinedVerifier {
	return &CombinedVerifier{
		committee:     committee,
		stakingHasher: crypto.NewBLSKMAC(encoding.ConsensusVoteTag),
		beaconHasher:  crypto.NewBLSKMAC(encoding.RandomBeaconTag),
		packer:        packer,
	}
}

// VerifyVote verifies the validity of a combined signature from a vote.
// Usually this method is only used to verify the proposer's vote, which is
// the vote included in a block proposal.
// * signature.ErrInvalidFormat if the signature has an incompatible format.
// * model.ErrInvalidSignature is the signature is invalid
// * unexpected errors should be treated as symptoms of bugs or uncovered
//   edge cases in the logic (i.e. as fatal)
func (c *CombinedVerifier) VerifyVote(signer *flow.Identity, sigData []byte, block *model.Block) error {

	// create the to-be-signed message
	msg := MakeVoteMessage(block.View, block.BlockID)

	// split the two signatures from the vote
	// TODO: to be replaced by packer
	stakingSig, beaconShare, err := signature.DecodeDoubleSig(sigData)
	if err != nil {
<<<<<<< HEAD
		return fmt.Errorf("could not split signature: %w", modulesig.ErrInvalidFormat)
=======
		return fmt.Errorf("could not split signature for block %v: %w", block.BlockID, err)
>>>>>>> 6cc27575
	}

	dkg, err := c.committee.DKG(block.BlockID)
	if err != nil {
		return fmt.Errorf("could not get dkg: %w", err)
	}

	// verify each signature against the message
	// TODO: check if using batch verification is faster (should be yes)
	stakingValid, err := signer.StakingPubKey.Verify(stakingSig, msg, c.stakingHasher)
	if err != nil {
<<<<<<< HEAD
		return fmt.Errorf("internal error while verifying staking signature from %x: %w", signer.NodeID, err)
=======
		return fmt.Errorf("internal error while verifying staking signature of node %x at block %v: %w",
			signer.NodeID, block.BlockID, err)
>>>>>>> 6cc27575
	}
	if !stakingValid {
		return fmt.Errorf("invalid staking sig for block %v: %w", block.BlockID, model.ErrInvalidSignature)
	}

	// there is no beacon share, no need to verify it
	if beaconShare == nil {
		return nil
	}

	// if there is beacon share, there must be beacon public key
	beaconPubKey, err := dkg.KeyShare(signer.NodeID)
	if err != nil {
<<<<<<< HEAD
		return fmt.Errorf("could not get random beacon key share for %x: %w", signer.NodeID, err)
=======
		return fmt.Errorf("could not get random beacon key share of node %x at block %v: %w",
			signer.NodeID, block.BlockID, err)
>>>>>>> 6cc27575
	}

	beaconValid, err := beaconPubKey.Verify(beaconShare, msg, c.beaconHasher)
	if err != nil {
<<<<<<< HEAD
		return fmt.Errorf("internal error while verifying beacon signature: %w", err)
=======
		return fmt.Errorf("internal error while verifying beacon signature at block %v: %w",
			block.BlockID, err)
>>>>>>> 6cc27575
	}
	if !beaconValid {
		return fmt.Errorf("invalid beacon sig for block %v: %w", block.BlockID, model.ErrInvalidSignature)
	}
	return nil
}

// VerifyQC verifies the validity of a combined signature on a quorum certificate.
func (c *CombinedVerifier) VerifyQC(signers flow.IdentityList, sigData []byte, block *model.Block) error {

	dkg, err := c.committee.DKG(block.BlockID)
	if err != nil {
		return fmt.Errorf("could not get dkg data: %w", err)
	}

	// unpack sig data using packer
	blockSigData, err := c.packer.Unpack(block.BlockID, signers.NodeIDs(), sigData)
	if err != nil {
		return fmt.Errorf("could not split signature: %w", err)
	}

	msg := MakeVoteMessage(block.View, block.BlockID)

	// verify the beacon signature first since it is faster to verify (no public key aggregation needed)
	beaconValid, err := dkg.GroupKey().Verify(blockSigData.ReconstructedRandomBeaconSig, msg, c.beaconHasher)
	if err != nil {
		return fmt.Errorf("internal error while verifying beacon signature: %w", err)
	}
	if !beaconValid {
		return fmt.Errorf("invalid reconstructed random beacon sig for block (%x): %w", block.BlockID, model.ErrInvalidSignature)
	}

	pks := make([]crypto.PublicKey, 0, len(signers))
	for _, identity := range signers {
		pks = append(pks, identity.StakingPubKey)
	}

	// verify the aggregated staking signature next (more costly)
	// TODO: update to use module/signature.PublicKeyAggregator
	aggregatedKey, err := crypto.AggregateBLSPublicKeys(pks)
	if err != nil {
		return fmt.Errorf("could not compute aggregated key for block %x: %w", block.BlockID, err)
	}

	stakingValid, err := aggregatedKey.Verify(blockSigData.AggregatedStakingSig, msg, c.stakingHasher)
	if err != nil {
		return fmt.Errorf("internal error while verifying staking signature for block %x: %w", block.BlockID, err)
	}

	if !stakingValid {
		return fmt.Errorf("invalid aggregated staking sig for block %v: %w", block.BlockID, model.ErrInvalidSignature)
	}

	return nil
}<|MERGE_RESOLUTION|>--- conflicted
+++ resolved
@@ -8,12 +8,10 @@
 
 	"github.com/onflow/flow-go/consensus/hotstuff"
 	"github.com/onflow/flow-go/consensus/hotstuff/model"
-	"github.com/onflow/flow-go/consensus/hotstuff/signature"
 	"github.com/onflow/flow-go/crypto"
 	"github.com/onflow/flow-go/crypto/hash"
 	"github.com/onflow/flow-go/model/encoding"
 	"github.com/onflow/flow-go/model/flow"
-	modulesig "github.com/onflow/flow-go/module/signature"
 )
 
 // CombinedVerifier is a verifier capable of verifying two signatures, one for each
@@ -55,13 +53,9 @@
 
 	// split the two signatures from the vote
 	// TODO: to be replaced by packer
-	stakingSig, beaconShare, err := signature.DecodeDoubleSig(sigData)
+	stakingSig, beaconShare, err := signature.eecodeDoubleSig(sigData)
 	if err != nil {
-<<<<<<< HEAD
-		return fmt.Errorf("could not split signature: %w", modulesig.ErrInvalidFormat)
-=======
 		return fmt.Errorf("could not split signature for block %v: %w", block.BlockID, err)
->>>>>>> 6cc27575
 	}
 
 	dkg, err := c.committee.DKG(block.BlockID)
@@ -73,12 +67,8 @@
 	// TODO: check if using batch verification is faster (should be yes)
 	stakingValid, err := signer.StakingPubKey.Verify(stakingSig, msg, c.stakingHasher)
 	if err != nil {
-<<<<<<< HEAD
-		return fmt.Errorf("internal error while verifying staking signature from %x: %w", signer.NodeID, err)
-=======
 		return fmt.Errorf("internal error while verifying staking signature of node %x at block %v: %w",
 			signer.NodeID, block.BlockID, err)
->>>>>>> 6cc27575
 	}
 	if !stakingValid {
 		return fmt.Errorf("invalid staking sig for block %v: %w", block.BlockID, model.ErrInvalidSignature)
@@ -92,22 +82,14 @@
 	// if there is beacon share, there must be beacon public key
 	beaconPubKey, err := dkg.KeyShare(signer.NodeID)
 	if err != nil {
-<<<<<<< HEAD
-		return fmt.Errorf("could not get random beacon key share for %x: %w", signer.NodeID, err)
-=======
 		return fmt.Errorf("could not get random beacon key share of node %x at block %v: %w",
 			signer.NodeID, block.BlockID, err)
->>>>>>> 6cc27575
 	}
 
 	beaconValid, err := beaconPubKey.Verify(beaconShare, msg, c.beaconHasher)
 	if err != nil {
-<<<<<<< HEAD
-		return fmt.Errorf("internal error while verifying beacon signature: %w", err)
-=======
 		return fmt.Errorf("internal error while verifying beacon signature at block %v: %w",
 			block.BlockID, err)
->>>>>>> 6cc27575
 	}
 	if !beaconValid {
 		return fmt.Errorf("invalid beacon sig for block %v: %w", block.BlockID, model.ErrInvalidSignature)
