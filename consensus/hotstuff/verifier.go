package hotstuff

import (
	"github.com/onflow/flow-go/consensus/hotstuff/model"
	"github.com/onflow/flow-go/model/flow"
)

// Verifier is the component responsible for the cryptographic integrity of
// votes, proposals and QC's against the block they are signing.
// Overall, there are two criteria for the validity of a vote and QC:
//  (1) the signer ID(s) must correspond to authorized consensus participants
//  (2) the signature must be cryptographically valid.
// Note that Verifier only implements (2). This API design allows to decouple
//  (i) the common logic for checking that a super-majority of the consensus
//      committee voted
// (ii) the handling of combined staking+RandomBeacon votes (consensus nodes)
//      vs only staking votes (collector nodes)
// On the one hand, this API design makes code less concise, as the two checks
// are now distributed over API boundaries. On the other hand, we can avoid
// repeated Identity lookups in the implementation, which increases performance.
type Verifier interface {

	// VerifyVote checks the validity of a vote for the given block.
	// The first return value indicates whether `sigData` is a valid signature
	// from the provided voter identity. It is the responsibility of the
	// calling code to ensure that `voter` is authorized to vote.
	// The implementation returns the following sentinel errors:
	// * signature.ErrInvalidFormat if the signature has an incompatible format.
	// * model.ErrInvalidSignature is the signature is invalid
	// * unexpected errors should be treated as symptoms of bugs or uncovered
	//   edge cases in the logic (i.e. as fatal)
	VerifyVote(voter *flow.Identity, sigData []byte, block *model.Block) error

	// VerifyQC checks the validity of a QC for the given block.
	// The first return value indicates whether `sigData` is a valid signature
	// from the provided voter identity. It is the responsibility of the
	// calling code to ensure that `voter` is authorized to vote.
	// It is the responsibility of the calling code to ensure that `voters`
	// only contains authorized nodes (without duplicates).
	// The implementation returns the following sentinel errors:
	// * signature.ErrInvalidFormat if the signature has an incompatible format.
<<<<<<< HEAD
	// * model.ErrInvalidSignature is the signature is invalid
=======
>>>>>>> 6cc27575
	// * unexpected errors should be treated as symptoms of bugs or uncovered
	//   edge cases in the logic (i.e. as fatal)
	VerifyQC(voters flow.IdentityList, sigData []byte, block *model.Block) error
}<|MERGE_RESOLUTION|>--- conflicted
+++ resolved
@@ -39,10 +39,6 @@
 	// only contains authorized nodes (without duplicates).
 	// The implementation returns the following sentinel errors:
 	// * signature.ErrInvalidFormat if the signature has an incompatible format.
-<<<<<<< HEAD
-	// * model.ErrInvalidSignature is the signature is invalid
-=======
->>>>>>> 6cc27575
 	// * unexpected errors should be treated as symptoms of bugs or uncovered
 	//   edge cases in the logic (i.e. as fatal)
 	VerifyQC(voters flow.IdentityList, sigData []byte, block *model.Block) error
