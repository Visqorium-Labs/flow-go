package hotstuff

import (
	"time"

	"github.com/onflow/flow-go/consensus/hotstuff/model"
	"github.com/onflow/flow-go/model/flow"
)

// EventHandler runs a state machine to process proposals, QC and local timeouts.
type EventHandler interface {

<<<<<<< HEAD
	// OnReceiveQC processes a valid qc received from internal vote aggregator.
	OnReceiveQC(qc *flow.QuorumCertificate) error
=======
	// OnQCConstructed processes a valid qc constructed by internal vote aggregator.
	OnQCConstructed(qc *flow.QuorumCertificate) error
>>>>>>> 4f0195e5

	// OnReceiveProposal processes a block proposal received fro another HotStuff
	// consensus participant.
	OnReceiveProposal(proposal *model.Proposal) error

	// OnLocalTimeout will check if there was a local timeout.
	OnLocalTimeout() error

	// TimeoutChannel returs a channel that sends a signal on timeout.
	TimeoutChannel() <-chan time.Time

	// Start will start the event handler.
	Start() error
}<|MERGE_RESOLUTION|>--- conflicted
+++ resolved
@@ -10,13 +10,8 @@
 // EventHandler runs a state machine to process proposals, QC and local timeouts.
 type EventHandler interface {
 
-<<<<<<< HEAD
-	// OnReceiveQC processes a valid qc received from internal vote aggregator.
-	OnReceiveQC(qc *flow.QuorumCertificate) error
-=======
 	// OnQCConstructed processes a valid qc constructed by internal vote aggregator.
 	OnQCConstructed(qc *flow.QuorumCertificate) error
->>>>>>> 4f0195e5
 
 	// OnReceiveProposal processes a block proposal received fro another HotStuff
 	// consensus participant.
