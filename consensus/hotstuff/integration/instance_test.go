package integration

import (
	"context"
	"fmt"
	"sync"
	"time"

	"github.com/gammazero/workerpool"
	"github.com/rs/zerolog"
	"github.com/stretchr/testify/mock"
	"github.com/stretchr/testify/require"

	"github.com/onflow/flow-go/consensus/hotstuff"
	"github.com/onflow/flow-go/consensus/hotstuff/blockproducer"
	"github.com/onflow/flow-go/consensus/hotstuff/eventhandler"
	"github.com/onflow/flow-go/consensus/hotstuff/forks"
	"github.com/onflow/flow-go/consensus/hotstuff/forks/finalizer"
	"github.com/onflow/flow-go/consensus/hotstuff/forks/forkchoice"
	"github.com/onflow/flow-go/consensus/hotstuff/helper"
	"github.com/onflow/flow-go/consensus/hotstuff/mocks"
	"github.com/onflow/flow-go/consensus/hotstuff/model"
	"github.com/onflow/flow-go/consensus/hotstuff/notifications"
	"github.com/onflow/flow-go/consensus/hotstuff/pacemaker"
	"github.com/onflow/flow-go/consensus/hotstuff/pacemaker/timeout"
	"github.com/onflow/flow-go/consensus/hotstuff/validator"
	"github.com/onflow/flow-go/consensus/hotstuff/voteaggregator"
	"github.com/onflow/flow-go/consensus/hotstuff/votecollector"
	"github.com/onflow/flow-go/consensus/hotstuff/voter"
	"github.com/onflow/flow-go/model/flow"
	"github.com/onflow/flow-go/module/irrecoverable"
	module "github.com/onflow/flow-go/module/mock"
	msig "github.com/onflow/flow-go/module/signature"
	"github.com/onflow/flow-go/utils/unittest"
)

type Instance struct {

	// instance parameters
	participants flow.IdentityList
	localID      flow.Identifier
	blockVoteIn  VoteFilter
	blockVoteOut VoteFilter
	blockPropIn  ProposalFilter
	blockPropOut ProposalFilter
	stop         Condition

	// instance data
	queue          chan interface{}
	updatingBlocks sync.RWMutex
	headers        map[flow.Identifier]*flow.Header
	pendings       map[flow.Identifier]*model.Proposal // indexed by parent ID

	// mocked dependencies
	committee    *mocks.Committee
	builder      *module.Builder
	finalizer    *module.Finalizer
	persist      *mocks.Persister
	signer       *mocks.Signer
	verifier     *mocks.Verifier
	communicator *mocks.Communicator

	// real dependencies
	pacemaker  hotstuff.PaceMaker
	producer   *blockproducer.BlockProducer
	forks      *forks.Forks
	aggregator *voteaggregator.VoteAggregator
	voter      *voter.Voter
	validator  *validator.Validator

	// main logic
	handler *eventhandler.EventHandler
}

func NewInstance(t require.TestingT, options ...Option) *Instance {

	// generate random default identity
	identity := unittest.IdentityFixture()

	// initialize the default configuration
	cfg := Config{
		Root:              DefaultRoot(),
		Participants:      flow.IdentityList{identity},
		LocalID:           identity.NodeID,
		Timeouts:          timeout.DefaultConfig,
		IncomingVotes:     BlockNoVotes,
		OutgoingVotes:     BlockNoVotes,
		IncomingProposals: BlockNoProposals,
		OutgoingProposals: BlockNoProposals,
		StopCondition:     RightAway,
	}

	// apply the custom options
	for _, option := range options {
		option(&cfg)
	}

	// check the local ID is a participant
	var index uint
	takesPart := false
	for i, participant := range cfg.Participants {
		if participant.NodeID == cfg.LocalID {
			index = uint(i)
			takesPart = true
			break
		}
	}
	require.True(t, takesPart)

	// initialize the instance
	in := Instance{

		// instance parameters
		participants: cfg.Participants,
		localID:      cfg.LocalID,
		blockVoteIn:  cfg.IncomingVotes,
		blockVoteOut: cfg.OutgoingVotes,
		blockPropIn:  cfg.IncomingProposals,
		blockPropOut: cfg.OutgoingProposals,
		stop:         cfg.StopCondition,

		// instance data
		pendings: make(map[flow.Identifier]*model.Proposal),
		headers:  make(map[flow.Identifier]*flow.Header),
		queue:    make(chan interface{}, 1024),

		// instance mocks
		committee:    &mocks.Committee{},
		builder:      &module.Builder{},
		persist:      &mocks.Persister{},
		signer:       &mocks.Signer{},
		verifier:     &mocks.Verifier{},
		communicator: &mocks.Communicator{},
		finalizer:    &module.Finalizer{},
	}

	// insert root block into headers register
	in.headers[cfg.Root.ID()] = cfg.Root

	// program the hotstuff committee state
	in.committee.On("Identities", mock.Anything).Return(
		func(blockID flow.Identifier) flow.IdentityList {
			return in.participants
		},
		nil,
	)
	for _, participant := range in.participants {
		in.committee.On("Identity", mock.Anything, participant.NodeID).Return(participant, nil)
	}
	in.committee.On("Self").Return(in.localID)
	in.committee.On("LeaderForView", mock.Anything).Return(
		func(view uint64) flow.Identifier {
			return in.participants[int(view)%len(in.participants)].NodeID
		}, nil,
	)

	// program the builder module behaviour
	in.builder.On("BuildOn", mock.Anything, mock.Anything).Return(
		func(parentID flow.Identifier, setter func(*flow.Header) error) *flow.Header {
			in.updatingBlocks.Lock()
			defer in.updatingBlocks.Unlock()

			parent, ok := in.headers[parentID]
			if !ok {
				return nil
			}
			header := &flow.Header{
				ChainID:     "chain",
				ParentID:    parentID,
				Height:      parent.Height + 1,
				PayloadHash: unittest.IdentifierFixture(),
				Timestamp:   time.Now().UTC(),
			}
			require.NoError(t, setter(header))
			in.headers[header.ID()] = header
			return header
		},
		func(parentID flow.Identifier, setter func(*flow.Header) error) error {
			in.updatingBlocks.RLock()
			_, ok := in.headers[parentID]
			in.updatingBlocks.RUnlock()
			if !ok {
				return fmt.Errorf("parent block not found (parent: %x)", parentID)
			}
			return nil
		},
	)

	// check on stop condition, stop the tests as soon as entering a certain view
	in.persist.On("PutStarted", mock.Anything).Return(nil)
	in.persist.On("PutVoted", mock.Anything).Return(nil)

	// program the hotstuff signer behaviour
	in.signer.On("CreateProposal", mock.Anything).Return(
		func(block *model.Block) *model.Proposal {
			proposal := &model.Proposal{
				Block:   block,
				SigData: nil,
			}
			return proposal
		},
		nil,
	)
	in.signer.On("CreateVote", mock.Anything).Return(
		func(block *model.Block) *model.Vote {
			vote := &model.Vote{
				View:     block.View,
				BlockID:  block.BlockID,
				SignerID: in.localID,
				SigData:  unittest.RandomBytes(msig.SigLen * 2), // double sig, one staking, one beacon
			}
			return vote
		},
		nil,
	)
	in.signer.On("CreateQC", mock.Anything).Return(
		func(votes []*model.Vote) *flow.QuorumCertificate {
			voterIDs := make(flow.IdentifierList, 0, len(votes))
			for _, vote := range votes {
				voterIDs = append(voterIDs, vote.SignerID)
			}

<<<<<<< HEAD
			signerIndices, err := packer.EncodeSignerIdentifiersToIndices(in.participants.NodeIDs(), voterIDs)
			require.NoError(t, err, "could not encode signer indices")
=======
			signerIndices, err := msig.EncodeSignersToIndices(in.participants.NodeIDs(), voterIDs)
			if err != nil {
				panic(fmt.Errorf("could not encode signer indices: %w", err))
			}
>>>>>>> 96abf322

			qc := &flow.QuorumCertificate{
				View:          votes[0].View,
				BlockID:       votes[0].BlockID,
				SignerIndices: signerIndices,
				SigData:       nil,
			}
			return qc
		},
		nil,
	)

	// program the hotstuff verifier behaviour
	in.verifier.On("VerifyVote", mock.Anything, mock.Anything, mock.Anything).Return(nil)
	in.verifier.On("VerifyQC", mock.Anything, mock.Anything, mock.Anything).Return(nil)

	// program the hotstuff communicator behaviour
	in.communicator.On("BroadcastProposalWithDelay", mock.Anything, mock.Anything).Return(
		func(header *flow.Header, delay time.Duration) error {

			// sender should always have the parent
			in.updatingBlocks.RLock()
			parent, exists := in.headers[header.ParentID]
			in.updatingBlocks.RUnlock()

			if !exists {
				return fmt.Errorf("parent for proposal not found (sender: %x, parent: %x)", in.localID, header.ParentID)
			}

			// set the height and chain ID
			header.ChainID = parent.ChainID
			header.Height = parent.Height + 1

			// convert into proposal immediately
			proposal := model.ProposalFromFlow(header, parent.View)

			// store locally and loop back to engine for processing
			in.ProcessBlock(proposal)

			return nil
		},
	)
	in.communicator.On("SendVote", mock.Anything, mock.Anything, mock.Anything, mock.Anything).Return(nil)

	// program the finalizer module behaviour
	in.finalizer.On("MakeFinal", mock.Anything).Return(
		func(blockID flow.Identifier) error {

			// as we don't use mocks to assert expectations, but only to
			// simulate behaviour, we should drop the call data regularly
			in.updatingBlocks.RLock()
			block, found := in.headers[blockID]
			in.updatingBlocks.RUnlock()
			if !found {
				return fmt.Errorf("can't broadcast with unknown parent")
			}
			if block.Height%100 == 0 {
				in.committee.Calls = nil
				in.builder.Calls = nil
				in.signer.Calls = nil
				in.verifier.Calls = nil
				in.communicator.Calls = nil
				in.finalizer.Calls = nil
			}

			// check on stop condition
			// TODO: we can remove that once the single instance stop
			// recursively calling into itself
			if in.stop(&in) {
				return errStopCondition
			}

			return nil
		},
	)

	in.finalizer.On("MakeValid", mock.Anything).Return(nil)

	// initialize error handling and logging
	var err error
	zerolog.TimestampFunc = func() time.Time { return time.Now().UTC() }
	// log with node index an ID
	log := unittest.Logger().With().
		Int("index", int(index)).
		Hex("node_id", in.localID[:]).
		Logger()
	notifier := notifications.NewLogConsumer(log)

	// initialize the pacemaker
	controller := timeout.NewController(cfg.Timeouts)
	in.pacemaker, err = pacemaker.New(DefaultStart(), controller, notifier)
	require.NoError(t, err)

	// initialize the block producer
	in.producer, err = blockproducer.New(in.signer, in.committee, in.builder)
	require.NoError(t, err)

	// initialize the finalizer
	rootBlock := model.BlockFromFlow(cfg.Root, 0)
	rootQC := &flow.QuorumCertificate{
		View:          rootBlock.View,
		BlockID:       rootBlock.BlockID,
		SignerIndices: []byte{},
	}
	rootBlockQC := &forks.BlockQC{Block: rootBlock, QC: rootQC}
	forkalizer, err := finalizer.New(rootBlockQC, in.finalizer, notifier)
	require.NoError(t, err)

	// initialize the forks choice
	choice, err := forkchoice.NewNewestForkChoice(forkalizer, notifier)
	require.NoError(t, err)

	// initialize the forks handler
	in.forks = forks.New(forkalizer, choice)

	// initialize the validator
	in.validator = validator.New(in.committee, in.forks, in.verifier)

	stake := uint64(1000)
	stakingSigAggtor := helper.MakeWeightedSignatureAggregator(stake)
	stakingSigAggtor.On("Verify", mock.Anything, mock.Anything).Return(nil).Maybe()

	rbRector := helper.MakeRandomBeaconReconstructor(msig.RandomBeaconThreshold(int(in.participants.Count())))
	rbRector.On("Verify", mock.Anything, mock.Anything).Return(nil).Maybe()

	indices, err := toIndices(in.participants.NodeIDs(), in.participants.NodeIDs())
	require.NoError(t, err)

	packer := &mocks.Packer{}
	packer.On("Pack", mock.Anything, mock.Anything).Return(indices, unittest.RandomBytes(128), nil).Maybe()

	onQCCreated := func(qc *flow.QuorumCertificate) {
		in.queue <- qc
	}

	minRequiredStake := hotstuff.ComputeStakeThresholdForBuildingQC(uint64(in.participants.Count()) * stake)
	voteProcessorFactory := &mocks.VoteProcessorFactory{}
	voteProcessorFactory.On("Create", mock.Anything, mock.Anything).Return(
		func(log zerolog.Logger, proposal *model.Proposal) hotstuff.VerifyingVoteProcessor {
			return votecollector.NewCombinedVoteProcessor(
				log, proposal.Block,
				stakingSigAggtor, rbRector,
				onQCCreated,
				packer,
				minRequiredStake,
			)
		}, nil)

	createCollectorFactoryMethod := votecollector.NewStateMachineFactory(log, notifier, voteProcessorFactory.Create)
	voteCollectors := voteaggregator.NewVoteCollectors(DefaultPruned(), workerpool.New(2), createCollectorFactoryMethod)

	// initialize the vote aggregator
	in.aggregator, err = voteaggregator.NewVoteAggregator(log, notifier, DefaultPruned(), voteCollectors)
	require.NoError(t, err)

	// initialize the voter
	in.voter = voter.New(in.signer, in.forks, in.persist, in.committee, DefaultVoted())

	// initialize the event handler
	in.handler, err = eventhandler.NewEventHandler(log, in.pacemaker, in.producer, in.forks, in.persist, in.communicator, in.committee, in.aggregator, in.voter, in.validator, notifier)
	require.NoError(t, err)

	return &in
}

func toIndices(all []flow.Identifier, signers []flow.Identifier) ([]byte, error) {
	return msig.EncodeSignersToIndices(all, signers)
}

func (in *Instance) Run() error {
	ctx, cancel := context.WithCancel(context.Background())
	defer func() {
		cancel()
		<-in.aggregator.Done()
	}()
	signalerCtx, _ := irrecoverable.WithSignaler(ctx)
	in.aggregator.Start(signalerCtx)
	<-in.aggregator.Ready()

	// start the event handler
	err := in.handler.Start()
	if err != nil {
		return fmt.Errorf("could not start event handler: %w", err)
	}

	// run until an error or stop condition is reached
	for {

		// check on stop conditions
		if in.stop(in) {
			return errStopCondition
		}

		// we handle timeouts with priority
		select {
		case <-in.handler.TimeoutChannel():
			err := in.handler.OnLocalTimeout()
			if err != nil {
				return fmt.Errorf("could not process timeout: %w", err)
			}
		default:
		}

		// check on stop conditions
		if in.stop(in) {
			return errStopCondition
		}

		// otherwise, process first received event
		select {
		case <-in.handler.TimeoutChannel():
			err := in.handler.OnLocalTimeout()
			if err != nil {
				return fmt.Errorf("could not process timeout: %w", err)
			}
		case msg := <-in.queue:
			switch m := msg.(type) {
			case *model.Proposal:
				err := in.handler.OnReceiveProposal(m)
				if err != nil {
					return fmt.Errorf("could not process proposal: %w", err)
				}
			case *model.Vote:
				in.aggregator.AddVote(m)
			case *flow.QuorumCertificate:
				err := in.handler.OnQCConstructed(m)
				if err != nil {
					return fmt.Errorf("could not process created qc: %w", err)
				}
			}
		}

	}
}

func (in *Instance) ProcessBlock(proposal *model.Proposal) {
	in.updatingBlocks.Lock()
	_, parentExists := in.headers[proposal.Block.QC.BlockID]
	defer in.updatingBlocks.Unlock()

	if parentExists {
		next := proposal
		for next != nil {
			in.headers[next.Block.BlockID] = model.ProposalToFlow(next)

			in.queue <- next
			// keep processing the pending blocks
			next = in.pendings[next.Block.QC.BlockID]
		}
	} else {
		// cache it in pendings by ParentID
		in.pendings[proposal.Block.QC.BlockID] = proposal
	}
}<|MERGE_RESOLUTION|>--- conflicted
+++ resolved
@@ -220,15 +220,8 @@
 				voterIDs = append(voterIDs, vote.SignerID)
 			}
 
-<<<<<<< HEAD
-			signerIndices, err := packer.EncodeSignerIdentifiersToIndices(in.participants.NodeIDs(), voterIDs)
+			signerIndices, err := msig.EncodeSignersToIndices(in.participants.NodeIDs(), voterIDs)
 			require.NoError(t, err, "could not encode signer indices")
-=======
-			signerIndices, err := msig.EncodeSignersToIndices(in.participants.NodeIDs(), voterIDs)
-			if err != nil {
-				panic(fmt.Errorf("could not encode signer indices: %w", err))
-			}
->>>>>>> 96abf322
 
 			qc := &flow.QuorumCertificate{
 				View:          votes[0].View,
