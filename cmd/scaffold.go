--- conflicted
+++ resolved
@@ -165,23 +165,16 @@
 			fnb.Me.NodeID(),
 			myAddr,
 			fnb.NetworkKey,
-			fnb.RootBlock.ID(),
+			fnb.RootBlock.ID().String(),
 			p2p.DefaultMaxPubSubMsgSize,
 			fnb.Metrics.Network,
 			pingProvider,
-<<<<<<< HEAD
-			node.IDTranslator,
-		)
-=======
 			fnb.BaseConfig.DNSCacheTTL)
 
->>>>>>> 0a8729c7
 		if err != nil {
 			return nil, fmt.Errorf("could not generate libp2p node factory: %w", err)
 		}
 
-<<<<<<< HEAD
-=======
 		mwOpts := []p2p.MiddlewareOption{
 			p2p.WithIdentifierProvider(fnb.NetworkingIdentifierProvider),
 		}
@@ -193,25 +186,11 @@
 		peerManagerFactory := p2p.PeerManagerFactory([]p2p.Option{p2p.WithInterval(fnb.PeerUpdateInterval)})
 		mwOpts = append(mwOpts, p2p.WithPeerManager(peerManagerFactory))
 
->>>>>>> 0a8729c7
 		fnb.Middleware = p2p.NewMiddleware(
 			fnb.Logger.Level(zerolog.ErrorLevel),
 			libP2PNodeFactory,
 			fnb.Me.NodeID(),
 			fnb.Metrics.Network,
-<<<<<<< HEAD
-			fnb.RootBlock.ID(),
-			fnb.BaseConfig.peerUpdateInterval,
-			fnb.BaseConfig.UnicastMessageTimeout,
-			true,
-			true,
-			fnb.IDTranslator,
-			p2p.WithIdentifierProvider(fnb.NetworkingIdentifierProvider),
-			p2p.WithMessageValidators(fnb.MsgValidators...),
-		)
-
-		subscriptionManager := p2p.NewChannelSubscriptionManager(fnb.Middleware)
-=======
 			fnb.RootBlock.ID().String(),
 			fnb.BaseConfig.UnicastMessageTimeout,
 			true,
@@ -221,7 +200,6 @@
 
 		subscriptionManager := p2p.NewChannelSubscriptionManager(fnb.Middleware)
 
->>>>>>> 0a8729c7
 		top, err := topology.NewTopicBasedTopology(
 			fnb.NodeID,
 			fnb.Logger,
@@ -812,11 +790,8 @@
 
 	fnb.ParseAndPrintFlags()
 
-<<<<<<< HEAD
-=======
 	fnb.extraFlagsValidation()
 
->>>>>>> 0a8729c7
 	// ID providers must be initialized before the network
 	fnb.InitIDProviders()
 
