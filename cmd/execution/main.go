package main

import (
	"bytes"
	"fmt"
	"os"
	"path/filepath"

	"github.com/onflow/cadence/runtime"
	"github.com/spf13/pflag"

	"github.com/dapperlabs/flow-go/cmd"
	"github.com/dapperlabs/flow-go/engine/execution/computation"
	"github.com/dapperlabs/flow-go/engine/execution/computation/virtualmachine"
	"github.com/dapperlabs/flow-go/engine/execution/ingestion"
	"github.com/dapperlabs/flow-go/engine/execution/provider"
	"github.com/dapperlabs/flow-go/engine/execution/rpc"
	"github.com/dapperlabs/flow-go/engine/execution/state"
	"github.com/dapperlabs/flow-go/engine/execution/state/bootstrap"
	"github.com/dapperlabs/flow-go/engine/execution/sync"
	"github.com/dapperlabs/flow-go/model/flow"
	"github.com/dapperlabs/flow-go/module"
	"github.com/dapperlabs/flow-go/module/metrics"
	"github.com/dapperlabs/flow-go/storage"
	"github.com/dapperlabs/flow-go/storage/badger"
	"github.com/dapperlabs/flow-go/storage/ledger"
)

func main() {

	var (
		ledgerStorage      storage.Ledger
		events             storage.Events
		txResults          storage.TransactionResults
		providerEngine     *provider.Engine
		computationManager *computation.Manager
		ingestionEng       *ingestion.Engine
		rpcConf            rpc.Config
		err                error
		executionState     state.ExecutionState
		triedir            string
		collector          module.ExecutionMetrics
	)

	cmd.FlowNode("execution").
		ExtraFlags(func(flags *pflag.FlagSet) {
			homedir, _ := os.UserHomeDir()
			datadir := filepath.Join(homedir, ".flow", "execution")

			flags.StringVarP(&rpcConf.ListenAddr, "rpc-addr", "i", "localhost:9000", "the address the gRPC server listens on")
			flags.StringVar(&triedir, "triedir", datadir, "directory to store the execution State")
		}).
		Module("computation manager", func(node *cmd.FlowNodeBuilder) error {
			rt := runtime.NewInterpreterRuntime()
			vm, err := virtualmachine.New(rt)
			if err != nil {
				return err
			}

			computationManager = computation.New(
				node.Logger,
				node.Tracer,
				node.Me,
				node.State,
				vm,
			)

			return nil
		}).
<<<<<<< HEAD
		//Trie storage is required to bootstrap, but also should be handled while shutting down
=======
		// Trie storage is required to bootstrap, but also shout be handled while shutting down
>>>>>>> 7286cd5a
		Module("ledger storage", func(node *cmd.FlowNodeBuilder) error {
			ledgerStorage, err = ledger.NewTrieStorage(triedir)
			return err
		}).
		Module("execution metrics", func(node *cmd.FlowNodeBuilder) error {
			collector = metrics.NewExecutionCollector(node.Tracer)
			return nil
		}).
		GenesisHandler(func(node *cmd.FlowNodeBuilder, block *flow.Block) {
			bootstrappedStateCommitment, err := bootstrap.BootstrapLedger(ledgerStorage)
			if err != nil {
				panic(fmt.Sprintf("error while bootstrapping execution state: %s", err))
			}
			if !bytes.Equal(bootstrappedStateCommitment, flow.GenesisStateCommitment) {
				panic("error while bootstrapping execution state - resulting state is different than precalculated!")
			}
			if !bytes.Equal(flow.GenesisStateCommitment, node.GenesisCommit) {
				panic(fmt.Sprintf("genesis seal state commitment (%x) different from precalculated (%x)", node.GenesisCommit, flow.GenesisStateCommitment))
			}

			err = bootstrap.BootstrapExecutionDatabase(node.DB, bootstrappedStateCommitment, block.Header)
			if err != nil {
				panic(fmt.Sprintf("error while boostrapping execution state - cannot bootstrap database: %s", err))
			}
		}).
		Component("execution state ledger", func(node *cmd.FlowNodeBuilder) (module.ReadyDoneAware, error) {
			return ledgerStorage, nil
		}).
		Component("provider engine", func(node *cmd.FlowNodeBuilder) (module.ReadyDoneAware, error) {
			chunkDataPacks := badger.NewChunkDataPacks(node.DB)
			executionResults := badger.NewExecutionResults(node.DB)
			stateCommitments := badger.NewCommits(node.Metrics.Cache, node.DB)

			executionState = state.NewExecutionState(
				ledgerStorage,
				stateCommitments,
				node.Storage.Blocks,
				chunkDataPacks,
				executionResults,
				node.DB,
				node.Tracer,
			)

			stateSync := sync.NewStateSynchronizer(executionState)

			providerEngine, err = provider.New(
				node.Logger,
				node.Tracer,
				node.Network,
				node.State,
				node.Me,
				executionState,
				stateSync,
			)

			return providerEngine, err
		}).
		Component("ingestion engine", func(node *cmd.FlowNodeBuilder) (module.ReadyDoneAware, error) {
			// Only needed for ingestion engine
			collections := badger.NewCollections(node.DB)

			// Needed for gRPC server, make sure to assign to main scoped vars
			events = badger.NewEvents(node.DB)
			txResults = badger.NewTransactionResults(node.DB)
			ingestionEng, err = ingestion.New(
				node.Logger,
				node.Network,
				node.Me,
				node.State,
				node.Storage.Blocks,
				node.Storage.Payloads,
				collections,
				events,
				txResults,
				computationManager,
				providerEngine,
				executionState,
				6, // TODO - config param maybe?
				collector,
				node.Tracer,
				true,
			)
			return ingestionEng, err
		}).
		Component("grpc server", func(node *cmd.FlowNodeBuilder) (module.ReadyDoneAware, error) {
			rpcEng := rpc.New(node.Logger, rpcConf, ingestionEng, node.Storage.Blocks, events, txResults)
			return rpcEng, nil
		}).Run(flow.RoleExecution.String())

}<|MERGE_RESOLUTION|>--- conflicted
+++ resolved
@@ -67,11 +67,7 @@
 
 			return nil
 		}).
-<<<<<<< HEAD
-		//Trie storage is required to bootstrap, but also should be handled while shutting down
-=======
-		// Trie storage is required to bootstrap, but also shout be handled while shutting down
->>>>>>> 7286cd5a
+		// Trie storage is required to bootstrap, but also should be handled while shutting down
 		Module("ledger storage", func(node *cmd.FlowNodeBuilder) error {
 			ledgerStorage, err = ledger.NewTrieStorage(triedir)
 			return err
