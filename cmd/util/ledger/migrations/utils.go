package migrations

import (
	"bytes"
	"fmt"

	"github.com/onflow/atree"

	"github.com/onflow/flow-go/engine/execution/state"
	fvmState "github.com/onflow/flow-go/fvm/state"
	"github.com/onflow/flow-go/ledger"
	"github.com/onflow/flow-go/model/flow"
)

func keyToRegisterID(key ledger.Key) (flow.RegisterID, error) {
	if len(key.KeyParts) != 3 ||
		key.KeyParts[0].Type != state.KeyPartOwner ||
		key.KeyParts[1].Type != state.KeyPartController ||
		key.KeyParts[2].Type != state.KeyPartKey {
		return flow.RegisterID{}, fmt.Errorf("key not in expected format %s", key.String())
	}

	return flow.NewRegisterID(
		string(key.KeyParts[0].Value),
		string(key.KeyParts[1].Value),
		string(key.KeyParts[2].Value),
	), nil
}

func registerIDToKey(registerID flow.RegisterID) ledger.Key {
	newKey := ledger.Key{}
	newKey.KeyParts = []ledger.KeyPart{
		{
			Type:  state.KeyPartOwner,
			Value: []byte(registerID.Owner),
		},
		{
			Type:  state.KeyPartController,
			Value: []byte(registerID.Controller),
		},
		{
			Type:  state.KeyPartKey,
			Value: []byte(registerID.Key),
		},
	}
	return newKey
}

func splitPayloads(inp []ledger.Payload) (fvmPayloads []ledger.Payload, storagePayloads []ledger.Payload, slabPayloads []ledger.Payload) {
	for _, p := range inp {
		if fvmState.IsFVMStateKey(
			string(p.Key.KeyParts[0].Value),
			string(p.Key.KeyParts[1].Value),
			string(p.Key.KeyParts[2].Value),
		) {
			fvmPayloads = append(fvmPayloads, p)
			continue
		}
		if bytes.HasPrefix(p.Key.KeyParts[2].Value, []byte(atree.LedgerBaseStorageSlabPrefix)) {
			slabPayloads = append(slabPayloads, p)
			continue
		}
		// otherwise this is a storage payload
		storagePayloads = append(storagePayloads, p)
	}
	return
}

type accountsAtreeLedger struct {
<<<<<<< HEAD
	accounts *fvmState.Accounts
}

func newAccountsAtreeLedger(accounts *fvmState.Accounts) *accountsAtreeLedger {
=======
	accounts fvmState.Accounts
}

func newAccountsAtreeLedger(accounts fvmState.Accounts) *accountsAtreeLedger {
>>>>>>> 0b29a216
	return &accountsAtreeLedger{accounts: accounts}
}

var _ atree.Ledger = &accountsAtreeLedger{}

func (a *accountsAtreeLedger) GetValue(owner, key []byte) ([]byte, error) {
	v, err := a.accounts.GetValue(
		flow.BytesToAddress(owner),
		string(key),
	)
	if err != nil {
		return nil, fmt.Errorf("getting value failed: %w", err)
	}
	return v, nil
}

func (a *accountsAtreeLedger) SetValue(owner, key, value []byte) error {
	err := a.accounts.SetValue(
		flow.BytesToAddress(owner),
		string(key),
		value,
	)
	if err != nil {
		return fmt.Errorf("setting value failed: %w", err)
	}
	return nil
}

func (a *accountsAtreeLedger) ValueExists(owner, key []byte) (exists bool, err error) {
	v, err := a.GetValue(owner, key)
	if err != nil {
		return false, fmt.Errorf("checking value existence failed: %w", err)
	}

	return len(v) > 0, nil
}

// AllocateStorageIndex allocates new storage index under the owner accounts to store a new register
func (a *accountsAtreeLedger) AllocateStorageIndex(owner []byte) (atree.StorageIndex, error) {
	v, err := a.accounts.AllocateStorageIndex(flow.BytesToAddress(owner))
	if err != nil {
		return atree.StorageIndex{}, fmt.Errorf("storage address allocation failed: %w", err)
	}
	return v, nil
}<|MERGE_RESOLUTION|>--- conflicted
+++ resolved
@@ -67,17 +67,10 @@
 }
 
 type accountsAtreeLedger struct {
-<<<<<<< HEAD
-	accounts *fvmState.Accounts
-}
-
-func newAccountsAtreeLedger(accounts *fvmState.Accounts) *accountsAtreeLedger {
-=======
 	accounts fvmState.Accounts
 }
 
 func newAccountsAtreeLedger(accounts fvmState.Accounts) *accountsAtreeLedger {
->>>>>>> 0b29a216
 	return &accountsAtreeLedger{accounts: accounts}
 }
 
