--- conflicted
+++ resolved
@@ -34,7 +34,6 @@
 }
 
 type StorageFormatV5Migration struct {
-<<<<<<< HEAD
 	Log                zerolog.Logger
 	OutputDir          string
 	accounts           *state.Accounts
@@ -44,15 +43,6 @@
 	brokenContracts    map[common.Address]map[string]bool
 	deferredValueTypes map[string]interpreter.StaticType
 	view               state.View
-=======
-	Log             zerolog.Logger
-	OutputDir       string
-	accounts        *state.Accounts
-	programs        *programs.Programs
-	brokenTypeIDs   map[common.TypeID]brokenTypeCause
-	reportFile      *os.File
-	brokenContracts map[common.Address]map[string]bool
->>>>>>> 05fe1af4
 }
 
 type brokenTypeCause int
@@ -97,7 +87,6 @@
 	m.programs = programs.NewEmptyPrograms()
 
 	m.brokenTypeIDs = make(map[common.TypeID]brokenTypeCause, 0)
-	m.brokenContracts = make(map[common.Address]map[string]bool, 0)
 
 	m.brokenContracts = make(map[common.Address]map[string]bool, 0)
 
@@ -662,12 +651,8 @@
 	if err != nil {
 		// If there are empty containers without type info (e.g: at root level)
 		// Then drop such values and continue.
-<<<<<<< HEAD
 		switch err.(type) {
 		case *EmptyContainerTypeInferringError, *MissingDeferredValueError:
-=======
-		if _, ok := err.(*EmptyContainerTypeInferringError); ok {
->>>>>>> 05fe1af4
 			m.Log.Warn().Msgf("DELETED key %q (owner: %x)", key, owner)
 			m.reportFile.WriteString(fmt.Sprintf("%x,%s,DELETED\n", owner, key))
 
@@ -1970,7 +1955,10 @@
 	panic("unexpected ValidatePublicKey call")
 }
 
-<<<<<<< HEAD
+func (m migrationRuntimeInterface) GetAccountContractNames(_ runtime.Address) ([]string, error) {
+	panic("unexpected GetAccountContractNames call")
+}
+
 func (m StorageFormatV5Migration) newInterpreter() *interpreter.Interpreter {
 	inter, err := interpreter.NewInterpreter(nil, nil)
 	if err != nil {
@@ -1978,10 +1966,6 @@
 	}
 
 	return inter
-=======
-func (m migrationRuntimeInterface) GetAccountContractNames(_ runtime.Address) ([]string, error) {
-	panic("unexpected GetAccountContractNames call")
->>>>>>> 05fe1af4
 }
 
 // Errors
@@ -1991,7 +1975,6 @@
 
 func (e EmptyContainerTypeInferringError) Error() string {
 	return fmt.Sprint("cannot infer static type from empty container value")
-<<<<<<< HEAD
 }
 
 type MissingDeferredValueError struct {
@@ -1999,6 +1982,4 @@
 
 func (e MissingDeferredValueError) Error() string {
 	return fmt.Sprint("missing deferred value")
-=======
->>>>>>> 05fe1af4
 }