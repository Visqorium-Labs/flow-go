package main

import (
	"errors"
	"fmt"
	"strings"
	"time"

	"github.com/onflow/flow/protobuf/go/flow/access"
	"github.com/spf13/pflag"
	"google.golang.org/grpc"
	"google.golang.org/grpc/credentials"

	"github.com/onflow/flow-go/cmd"
	"github.com/onflow/flow-go/consensus"
	"github.com/onflow/flow-go/consensus/hotstuff/committees"
	"github.com/onflow/flow-go/consensus/hotstuff/notifications/pubsub"
	"github.com/onflow/flow-go/consensus/hotstuff/verification"
	recovery "github.com/onflow/flow-go/consensus/recovery/protocol"
	"github.com/onflow/flow-go/engine"
	"github.com/onflow/flow-go/engine/access/ingestion"
	pingeng "github.com/onflow/flow-go/engine/access/ping"
	"github.com/onflow/flow-go/engine/access/relay"
	"github.com/onflow/flow-go/engine/access/rpc"
	"github.com/onflow/flow-go/engine/access/rpc/backend"
	followereng "github.com/onflow/flow-go/engine/common/follower"
	"github.com/onflow/flow-go/engine/common/requester"
	splitternetwork "github.com/onflow/flow-go/engine/common/splitter/network"
	synceng "github.com/onflow/flow-go/engine/common/synchronization"
	"github.com/onflow/flow-go/model/encodable"
	"github.com/onflow/flow-go/model/encoding"
	"github.com/onflow/flow-go/model/flow"
	"github.com/onflow/flow-go/model/flow/filter"
	"github.com/onflow/flow-go/module"
	"github.com/onflow/flow-go/module/buffer"
	finalizer "github.com/onflow/flow-go/module/finalizer/consensus"
	"github.com/onflow/flow-go/module/mempool/stdmap"
	"github.com/onflow/flow-go/module/metrics"
	"github.com/onflow/flow-go/module/signature"
	"github.com/onflow/flow-go/module/synchronization"
	"github.com/onflow/flow-go/state/protocol"
	badgerState "github.com/onflow/flow-go/state/protocol/badger"
	"github.com/onflow/flow-go/state/protocol/blocktimer"
	storage "github.com/onflow/flow-go/storage/badger"
	grpcutils "github.com/onflow/flow-go/utils/grpc"
)

func main() {

	var (
		blockLimit                   uint
		collectionLimit              uint
		receiptLimit                 uint
		collectionGRPCPort           uint
		executionGRPCPort            uint
		pingEnabled                  bool
		nodeInfoFile                 string
		apiRatelimits                map[string]int
		apiBurstlimits               map[string]int
		followerState                protocol.MutableState
		ingestEng                    *ingestion.Engine
		requestEng                   *requester.Engine
		followerEng                  *followereng.Engine
		syncCore                     *synchronization.Core
		rpcConf                      rpc.Config
		rpcEng                       *rpc.Engine
		finalizationDistributor      *pubsub.FinalizationDistributor
		collectionRPC                access.AccessAPIClient
		executionNodeAddress         string // deprecated
		historicalAccessRPCs         []access.AccessAPIClient
		err                          error
		conCache                     *buffer.PendingBlocks // pending block cache for follower
		transactionTimings           *stdmap.TransactionTimings
		collectionsToMarkFinalized   *stdmap.Times
		collectionsToMarkExecuted    *stdmap.Times
		blocksToMarkExecuted         *stdmap.Times
		transactionMetrics           module.TransactionMetrics
		pingMetrics                  module.PingMetrics
		logTxTimeToFinalized         bool
		logTxTimeToExecuted          bool
		logTxTimeToFinalizedExecuted bool
		retryEnabled                 bool
		rpcMetricsEnabled            bool
	)

	anb := FlowAccessNode() // use the generic Access Node builder till it is determined if this is a staked AN or an unstaked AN

	anb.PrintBuildVersionDetails()

	anb.ExtraFlags(func(flags *pflag.FlagSet) {
		flags.UintVar(&receiptLimit, "receipt-limit", 1000, "maximum number of execution receipts in the memory pool")
		flags.UintVar(&collectionLimit, "collection-limit", 1000, "maximum number of collections in the memory pool")
		flags.UintVar(&blockLimit, "block-limit", 1000, "maximum number of result blocks in the memory pool")
		flags.UintVar(&collectionGRPCPort, "collection-ingress-port", 9000, "the grpc ingress port for all collection nodes")
		flags.UintVar(&executionGRPCPort, "execution-ingress-port", 9000, "the grpc ingress port for all execution nodes")
<<<<<<< HEAD
		flags.StringVarP(&rpcConf.GRPCListenAddr, "rpc-addr", "r", "localhost:9000", "the address the gRPC server listens on")
=======
		flags.StringVarP(&rpcConf.UnsecureGRPCListenAddr, "rpc-addr", "r", "localhost:9000", "the address the unsecured gRPC server listens on")
		flags.StringVar(&rpcConf.SecureGRPCListenAddr, "secure-rpc-addr", "localhost:9001", "the address the secure gRPC server listens on")
>>>>>>> 5c9a7c98
		flags.StringVarP(&rpcConf.HTTPListenAddr, "http-addr", "h", "localhost:8000", "the address the http proxy server listens on")
		flags.StringVarP(&rpcConf.CollectionAddr, "static-collection-ingress-addr", "", "", "the address (of the collection node) to send transactions to")
		flags.StringVarP(&executionNodeAddress, "script-addr", "s", "localhost:9000", "the address (of the execution node) forward the script to")
		flags.StringVarP(&rpcConf.HistoricalAccessAddrs, "historical-access-addr", "", "", "comma separated rpc addresses for historical access nodes")
		flags.DurationVar(&rpcConf.CollectionClientTimeout, "collection-client-timeout", 3*time.Second, "grpc client timeout for a collection node")
		flags.DurationVar(&rpcConf.ExecutionClientTimeout, "execution-client-timeout", 3*time.Second, "grpc client timeout for an execution node")
		flags.UintVar(&rpcConf.MaxHeightRange, "rpc-max-height-range", backend.DefaultMaxHeightRange, "maximum size for height range requests")
		flags.StringSliceVar(&rpcConf.PreferredExecutionNodeIDs, "preferred-execution-node-ids", nil, "comma separated list of execution nodes ids to choose from when making an upstream call e.g. b4a4dbdcd443d...,fb386a6a... etc.")
		flags.StringSliceVar(&rpcConf.FixedExecutionNodeIDs, "fixed-execution-node-ids", nil, "comma separated list of execution nodes ids to choose from when making an upstream call if no matching preferred execution id is found e.g. b4a4dbdcd443d...,fb386a6a... etc.")
		flags.BoolVar(&logTxTimeToFinalized, "log-tx-time-to-finalized", false, "log transaction time to finalized")
		flags.BoolVar(&logTxTimeToExecuted, "log-tx-time-to-executed", false, "log transaction time to executed")
		flags.BoolVar(&logTxTimeToFinalizedExecuted, "log-tx-time-to-finalized-executed", false, "log transaction time to finalized and executed")
		flags.BoolVar(&pingEnabled, "ping-enabled", false, "whether to enable the ping process that pings all other peers and report the connectivity to metrics")
		flags.BoolVar(&retryEnabled, "retry-enabled", false, "whether to enable the retry mechanism at the access node level")
		flags.BoolVar(&rpcMetricsEnabled, "rpc-metrics-enabled", false, "whether to enable the rpc metrics")
		flags.StringVarP(&nodeInfoFile, "node-info-file", "", "", "full path to a json file which provides more details about nodes when reporting its reachability metrics")
		flags.StringToIntVar(&apiRatelimits, "api-rate-limits", nil, "per second rate limits for Access API methods e.g. Ping=300,GetTransaction=500 etc.")
		flags.StringToIntVar(&apiBurstlimits, "api-burst-limits", nil, "burst limits for Access API methods e.g. Ping=100,GetTransaction=100 etc.")
		flags.BoolVar(&anb.staked, "staked", true, "whether this node is a staked access node or not")
		flags.StringVar(&anb.stakedAccessNodeIDHex, "staked-access-node-id", "", "the node ID of the upstream staked access node if this is an unstaked access node")
		flags.StringVar(&anb.unstakedNetworkBindAddr, "unstaked-bind-addr", cmd.NotSet, "address to bind on for the unstaked network")
	})

	// parse all the command line args
	anb.parseFlags()

	// choose a staked or an unstaked node builder based on anb.staked
	var nodeBuilder AccessNodeBuilder
	if anb.staked {
		nodeBuilder = StakedAccessNode(anb)
	} else {
		nodeBuilder = UnstakedAccessNode(anb)
	}

<<<<<<< HEAD
	nodeBuilder.Initialize()

	if nodeBuilder.IsStaked() && nodeBuilder.ParticipatesInUnstakedNetwork() {
		nodeBuilder.Component("splitter network", func(builder cmd.NodeBuilder, node *cmd.NodeConfig) (module.ReadyDoneAware, error) {
			splitterNet, err := splitternetwork.NewNetwork(node.Network, node.Logger)

			if err != nil {
				return nil, fmt.Errorf("could not create splitter network: %w", err)
			}

			node.Network = splitterNet

			return splitterNet, nil
		})
	}

	nodeBuilder.
=======
	nodeBuilder.
		Initialize().
>>>>>>> 5c9a7c98
		Module("mutable follower state", func(builder cmd.NodeBuilder, node *cmd.NodeConfig) error {
			// For now, we only support state implementations from package badger.
			// If we ever support different implementations, the following can be replaced by a type-aware factory
			state, ok := node.State.(*badgerState.State)
			if !ok {
				return fmt.Errorf("only implementations of type badger.State are currenlty supported but read-only state has type %T", node.State)
			}
			followerState, err = badgerState.NewFollowerState(
				state,
				node.Storage.Index,
				node.Storage.Payloads,
				node.Tracer,
				node.ProtocolEvents,
				blocktimer.DefaultBlockTimer,
			)
			return err
		}).
		Module("collection node client", func(builder cmd.NodeBuilder, node *cmd.NodeConfig) error {
			// collection node address is optional (if not specified, collection nodes will be chosen at random)
			if strings.TrimSpace(rpcConf.CollectionAddr) == "" {
				node.Logger.Info().Msg("using a dynamic collection node address")
				return nil
			}

			node.Logger.Info().
				Str("collection_node", rpcConf.CollectionAddr).
				Msg("using the static collection node address")

			collectionRPCConn, err := grpc.Dial(
				rpcConf.CollectionAddr,
				grpc.WithDefaultCallOptions(grpc.MaxCallRecvMsgSize(grpcutils.DefaultMaxMsgSize)),
				grpc.WithInsecure(),
				backend.WithClientUnaryInterceptor(rpcConf.CollectionClientTimeout))
			if err != nil {
				return err
			}
			collectionRPC = access.NewAccessAPIClient(collectionRPCConn)
			return nil
		}).
		Module("historical access node clients", func(builder cmd.NodeBuilder, node *cmd.NodeConfig) error {
			addrs := strings.Split(rpcConf.HistoricalAccessAddrs, ",")
			for _, addr := range addrs {
				if strings.TrimSpace(addr) == "" {
					continue
				}
				node.Logger.Err(err).Msgf("Historical access node Addr: %s", addr)

				historicalAccessRPCConn, err := grpc.Dial(
					addr,
					grpc.WithDefaultCallOptions(grpc.MaxCallRecvMsgSize(grpcutils.DefaultMaxMsgSize)),
					grpc.WithInsecure())
				if err != nil {
					return err
				}
				historicalAccessRPCs = append(historicalAccessRPCs, access.NewAccessAPIClient(historicalAccessRPCConn))
			}
			return nil
		}).
		Module("block cache", func(builder cmd.NodeBuilder, node *cmd.NodeConfig) error {
			conCache = buffer.NewPendingBlocks()
			return nil
		}).
		Module("sync core", func(builder cmd.NodeBuilder, node *cmd.NodeConfig) error {
			syncCore, err = synchronization.New(node.Logger, synchronization.DefaultConfig())
			return err
		}).
		Module("transaction timing mempools", func(builder cmd.NodeBuilder, node *cmd.NodeConfig) error {
			transactionTimings, err = stdmap.NewTransactionTimings(1500 * 300) // assume 1500 TPS * 300 seconds
			if err != nil {
				return err
			}

			collectionsToMarkFinalized, err = stdmap.NewTimes(50 * 300) // assume 50 collection nodes * 300 seconds
			if err != nil {
				return err
			}

			collectionsToMarkExecuted, err = stdmap.NewTimes(50 * 300) // assume 50 collection nodes * 300 seconds
			if err != nil {
				return err
			}

			blocksToMarkExecuted, err = stdmap.NewTimes(1 * 300) // assume 1 block per second * 300 seconds
			return err
		}).
		Module("transaction metrics", func(builder cmd.NodeBuilder, node *cmd.NodeConfig) error {
			transactionMetrics = metrics.NewTransactionCollector(transactionTimings, node.Logger, logTxTimeToFinalized,
				logTxTimeToExecuted, logTxTimeToFinalizedExecuted)
			return nil
		}).
		Module("ping metrics", func(builder cmd.NodeBuilder, node *cmd.NodeConfig) error {
			pingMetrics = metrics.NewPingCollector()
			return nil
		}).
<<<<<<< HEAD
=======
		Module("server certificate", func(builder cmd.NodeBuilder, node *cmd.NodeConfig) error {
			// generate the server certificate that will be served by the GRPC server
			x509Certificate, err := grpcutils.X509Certificate(node.NetworkKey)
			if err != nil {
				return err
			}
			tlsConfig := grpcutils.DefaultServerTLSConfig(x509Certificate)
			rpcConf.TransportCredentials = credentials.NewTLS(tlsConfig)
			return nil
		}).
>>>>>>> 5c9a7c98
		Component("RPC engine", func(builder cmd.NodeBuilder, node *cmd.NodeConfig) (module.ReadyDoneAware, error) {
			rpcEng = rpc.New(
				node.Logger,
				node.State,
				rpcConf,
				collectionRPC,
				historicalAccessRPCs,
				node.Storage.Blocks,
				node.Storage.Headers,
				node.Storage.Collections,
				node.Storage.Transactions,
				node.Storage.Receipts,
				node.RootChainID,
				transactionMetrics,
				collectionGRPCPort,
				executionGRPCPort,
				retryEnabled,
				rpcMetricsEnabled,
				apiRatelimits,
				apiBurstlimits,
			)
			return rpcEng, nil
		}).
		Component("ingestion engine", func(builder cmd.NodeBuilder, node *cmd.NodeConfig) (module.ReadyDoneAware, error) {
			requestEng, err = requester.New(
				node.Logger,
				node.Metrics.Engine,
				node.Network,
				node.Me,
				node.State,
				engine.RequestCollections,
				filter.HasRole(flow.RoleCollection),
				func() flow.Entity { return &flow.Collection{} },
			)
			if err != nil {
				return nil, fmt.Errorf("could not create requester engine: %w", err)
			}
			ingestEng, err = ingestion.New(node.Logger, node.Network, node.State, node.Me, requestEng, node.Storage.Blocks, node.Storage.Headers, node.Storage.Collections, node.Storage.Transactions, node.Storage.Receipts, transactionMetrics,
				collectionsToMarkFinalized, collectionsToMarkExecuted, blocksToMarkExecuted, rpcEng)
			requestEng.WithHandle(ingestEng.OnCollection)
			return ingestEng, err
		}).
		Component("requester engine", func(builder cmd.NodeBuilder, node *cmd.NodeConfig) (module.ReadyDoneAware, error) {
			// We initialize the requester engine inside the ingestion engine due to the mutual dependency. However, in
			// order for it to properly start and shut down, we should still return it as its own engine here, so it can
			// be handled by the scaffold.
			return requestEng, nil
		}).
		Component("follower engine", func(builder cmd.NodeBuilder, node *cmd.NodeConfig) (module.ReadyDoneAware, error) {

			// initialize cleaner for DB
			cleaner := storage.NewCleaner(node.Logger, node.DB, metrics.NewCleanerCollector(), flow.DefaultValueLogGCFrequency)

			// create a finalizer that will handle updating the protocol
			// state when the follower detects newly finalized blocks
			final := finalizer.NewFinalizer(node.DB, node.Storage.Headers, followerState)

			// initialize the staking & beacon verifiers, signature joiner
			staking := signature.NewAggregationVerifier(encoding.ConsensusVoteTag)
			beacon := signature.NewThresholdVerifier(encoding.RandomBeaconTag)
			merger := signature.NewCombiner(encodable.ConsensusVoteSigLen, encodable.RandomBeaconSigLen)

			// initialize consensus committee's membership state
			// This committee state is for the HotStuff follower, which follows the MAIN CONSENSUS Committee
			// Note: node.Me.NodeID() is not part of the consensus committee
			committee, err := committees.NewConsensusCommittee(node.State, node.Me.NodeID())
			if err != nil {
				return nil, fmt.Errorf("could not create Committee state for main consensus: %w", err)
			}

			// initialize the verifier for the protocol consensus
			verifier := verification.NewCombinedVerifier(committee, staking, beacon, merger)

			finalized, pending, err := recovery.FindLatest(node.State, node.Storage.Headers)
			if err != nil {
				return nil, fmt.Errorf("could not find latest finalized block and pending blocks to recover consensus follower: %w", err)
			}

			finalizationDistributor = pubsub.NewFinalizationDistributor()
			finalizationDistributor.AddConsumer(ingestEng)

			// creates a consensus follower with ingestEngine as the notifier
			// so that it gets notified upon each new finalized block
			followerCore, err := consensus.NewFollower(node.Logger, committee, node.Storage.Headers, final, verifier,
				finalizationDistributor, node.RootBlock.Header, node.RootQC, finalized, pending)
			if err != nil {
				return nil, fmt.Errorf("could not initialize follower core: %w", err)
			}

			followerEng, err = followereng.New(
				node.Logger,
				node.Network,
				node.Me,
				node.Metrics.Engine,
				node.Metrics.Mempool,
				cleaner,
				node.Storage.Headers,
				node.Storage.Payloads,
				followerState,
				conCache,
				followerCore,
				syncCore,
			)
			if err != nil {
				return nil, fmt.Errorf("could not create follower engine: %w", err)
			}

			return followerEng, nil
		}).
		Component("sync engine", func(builder cmd.NodeBuilder, node *cmd.NodeConfig) (module.ReadyDoneAware, error) {
			sync, err := synceng.New(
				node.Logger,
				node.Metrics.Engine,
				node.Network,
				node.Me,
				node.State,
				node.Storage.Blocks,
				followerEng,
				syncCore,
			)
			if err != nil {
				return nil, fmt.Errorf("could not create synchronization engine: %w", err)
			}

			finalizationDistributor.AddOnBlockFinalizedConsumer(sync.OnFinalizedBlock)

			return sync, nil
		})

	// the ping engine is only needed for the staked access node
	if nodeBuilder.IsStaked() {
		nodeBuilder.Component("ping engine", func(builder cmd.NodeBuilder, node *cmd.NodeConfig) (module.ReadyDoneAware, error) {
			ping, err := pingeng.New(
				node.Logger,
				node.State,
				node.Me,
				pingMetrics,
				pingEnabled,
				node.Middleware,
				nodeInfoFile,
			)
			if err != nil {
				return nil, fmt.Errorf("could not create ping engine: %w", err)
			}
			return ping, nil
		})
<<<<<<< HEAD

		if nodeBuilder.ParticipatesInUnstakedNetwork() {
			// create relay engine
			nodeBuilder.Component("relay engine", func(builder cmd.NodeBuilder, node *cmd.NodeConfig) (module.ReadyDoneAware, error) {
				accessNodeBuilder, ok := builder.(FlowAccessNodeBuilder)

				if !ok {
					return nil, errors.New("node builder was of unexpected type")
				}

				relayEngine, err := relay.New(node.Logger, node.SubscriptionManager.Channels(), node.Network, accessNodeBuilder.UnstakedNetwork, node.Me)

				if err != nil {
					return nil, fmt.Errorf("could not create relay engine: %w", err)
				}

				return relayEngine, nil
			})
		}
=======
>>>>>>> 5c9a7c98
	}

	nodeBuilder.Run()
}<|MERGE_RESOLUTION|>--- conflicted
+++ resolved
@@ -93,12 +93,8 @@
 		flags.UintVar(&blockLimit, "block-limit", 1000, "maximum number of result blocks in the memory pool")
 		flags.UintVar(&collectionGRPCPort, "collection-ingress-port", 9000, "the grpc ingress port for all collection nodes")
 		flags.UintVar(&executionGRPCPort, "execution-ingress-port", 9000, "the grpc ingress port for all execution nodes")
-<<<<<<< HEAD
-		flags.StringVarP(&rpcConf.GRPCListenAddr, "rpc-addr", "r", "localhost:9000", "the address the gRPC server listens on")
-=======
 		flags.StringVarP(&rpcConf.UnsecureGRPCListenAddr, "rpc-addr", "r", "localhost:9000", "the address the unsecured gRPC server listens on")
 		flags.StringVar(&rpcConf.SecureGRPCListenAddr, "secure-rpc-addr", "localhost:9001", "the address the secure gRPC server listens on")
->>>>>>> 5c9a7c98
 		flags.StringVarP(&rpcConf.HTTPListenAddr, "http-addr", "h", "localhost:8000", "the address the http proxy server listens on")
 		flags.StringVarP(&rpcConf.CollectionAddr, "static-collection-ingress-addr", "", "", "the address (of the collection node) to send transactions to")
 		flags.StringVarP(&executionNodeAddress, "script-addr", "s", "localhost:9000", "the address (of the execution node) forward the script to")
@@ -133,7 +129,6 @@
 		nodeBuilder = UnstakedAccessNode(anb)
 	}
 
-<<<<<<< HEAD
 	nodeBuilder.Initialize()
 
 	if nodeBuilder.IsStaked() && nodeBuilder.ParticipatesInUnstakedNetwork() {
@@ -151,10 +146,6 @@
 	}
 
 	nodeBuilder.
-=======
-	nodeBuilder.
-		Initialize().
->>>>>>> 5c9a7c98
 		Module("mutable follower state", func(builder cmd.NodeBuilder, node *cmd.NodeConfig) error {
 			// For now, we only support state implementations from package badger.
 			// If we ever support different implementations, the following can be replaced by a type-aware factory
@@ -249,8 +240,6 @@
 			pingMetrics = metrics.NewPingCollector()
 			return nil
 		}).
-<<<<<<< HEAD
-=======
 		Module("server certificate", func(builder cmd.NodeBuilder, node *cmd.NodeConfig) error {
 			// generate the server certificate that will be served by the GRPC server
 			x509Certificate, err := grpcutils.X509Certificate(node.NetworkKey)
@@ -261,7 +250,6 @@
 			rpcConf.TransportCredentials = credentials.NewTLS(tlsConfig)
 			return nil
 		}).
->>>>>>> 5c9a7c98
 		Component("RPC engine", func(builder cmd.NodeBuilder, node *cmd.NodeConfig) (module.ReadyDoneAware, error) {
 			rpcEng = rpc.New(
 				node.Logger,
@@ -408,7 +396,6 @@
 			}
 			return ping, nil
 		})
-<<<<<<< HEAD
 
 		if nodeBuilder.ParticipatesInUnstakedNetwork() {
 			// create relay engine
@@ -428,8 +415,6 @@
 				return relayEngine, nil
 			})
 		}
-=======
->>>>>>> 5c9a7c98
 	}
 
 	nodeBuilder.Run()
