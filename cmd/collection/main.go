package main

import (
	"encoding/json"
	"errors"
	"fmt"
	"io/ioutil"
	"path/filepath"
	"time"

	"github.com/spf13/pflag"

	"github.com/dapperlabs/flow-go/cmd"
	"github.com/dapperlabs/flow-go/consensus"
	"github.com/dapperlabs/flow-go/consensus/hotstuff"
	"github.com/dapperlabs/flow-go/consensus/hotstuff/committee"
	hotstuffmodel "github.com/dapperlabs/flow-go/consensus/hotstuff/model"
	"github.com/dapperlabs/flow-go/consensus/hotstuff/notifications"
	"github.com/dapperlabs/flow-go/consensus/hotstuff/persister"
	"github.com/dapperlabs/flow-go/consensus/hotstuff/verification"
	"github.com/dapperlabs/flow-go/consensus/recovery/cluster"
	protocolRecovery "github.com/dapperlabs/flow-go/consensus/recovery/protocol"
	"github.com/dapperlabs/flow-go/engine/collection/ingest"
	"github.com/dapperlabs/flow-go/engine/collection/proposal"
	"github.com/dapperlabs/flow-go/engine/collection/provider"
	followereng "github.com/dapperlabs/flow-go/engine/common/follower"
	"github.com/dapperlabs/flow-go/engine/common/synchronization"
	"github.com/dapperlabs/flow-go/model/bootstrap"
	clustermodel "github.com/dapperlabs/flow-go/model/cluster"
	"github.com/dapperlabs/flow-go/model/encoding"
	"github.com/dapperlabs/flow-go/model/flow"
	"github.com/dapperlabs/flow-go/model/flow/filter"
	"github.com/dapperlabs/flow-go/module"
	"github.com/dapperlabs/flow-go/module/buffer"
	builder "github.com/dapperlabs/flow-go/module/builder/collection"
	colfinalizer "github.com/dapperlabs/flow-go/module/finalizer/collection"
	confinalizer "github.com/dapperlabs/flow-go/module/finalizer/consensus"
	"github.com/dapperlabs/flow-go/module/ingress"
	"github.com/dapperlabs/flow-go/module/mempool"
	"github.com/dapperlabs/flow-go/module/mempool/stdmap"
	"github.com/dapperlabs/flow-go/module/metrics"
	"github.com/dapperlabs/flow-go/module/signature"
	clusterkv "github.com/dapperlabs/flow-go/state/cluster/badger"
	"github.com/dapperlabs/flow-go/state/protocol"
	storage "github.com/dapperlabs/flow-go/storage"
	storagekv "github.com/dapperlabs/flow-go/storage/badger"
	"github.com/dapperlabs/flow-go/utils/logging"
)

const (
	proposalTimeout = time.Second * 4
)

func main() {

	var (
		txLimit             uint
		maxCollectionSize   uint
		parseTxScripts      bool
		ingressExpiryBuffer uint
		builderExpiryBuffer uint
		hotstuffTimeout     time.Duration

		ingressConf     ingress.Config
		pool            mempool.Transactions
		transactions    *storagekv.Transactions
		colHeaders      *storagekv.Headers
		colPayloads     *storagekv.ClusterPayloads
		colCacheMetrics module.CacheMetrics

		colCache *buffer.PendingClusterBlocks // pending block cache for cluster consensus
		conCache *buffer.PendingBlocks        // pending block cache for follower

		myCluster    flow.IdentityList // cluster identity list
		clusterID    string            // chain ID for the cluster
		clusterState *clusterkv.State  // chain state for the cluster

		// from bootstrap files
		clusterGenesis *clustermodel.Block              // genesis block for the cluster
		clusterQC      *hotstuffmodel.QuorumCertificate // QC for the cluster

		prov           *provider.Engine
		ing            *ingest.Engine
		colMetrics     module.CollectionMetrics
		clusterMetrics module.HotstuffMetrics
		err            error
	)

	cmd.FlowNode(flow.RoleCollection.String()).
		ExtraFlags(func(flags *pflag.FlagSet) {
			flags.UintVar(&txLimit, "tx-limit", 50000, "maximum number of transactions in the memory pool")
			flags.BoolVar(&parseTxScripts, "ingress-parse-scripts", true, "whether we check that inbound transactions are parse-able")
			flags.UintVar(&ingressExpiryBuffer, "ingress-expiry-buffer", 30, "expiry buffer for inbound transactions")
			flags.UintVar(&builderExpiryBuffer, "builder-expiry-buffer", 15, "expiry buffer for transactions in proposed collections")
			flags.UintVar(&maxCollectionSize, "max-collection-size", 100, "maximum number of transactions in proposed collections")
			flags.StringVarP(&ingressConf.ListenAddr, "ingress-addr", "i", "localhost:9000", "the address the ingress server listens on")
			flags.DurationVar(&hotstuffTimeout, "hotstuff-timeout", proposalTimeout, "the initial timeout for the hotstuff pacemaker")
		}).
		Module("transactions mempool", func(node *cmd.FlowNodeBuilder) error {
			pool, err = stdmap.NewTransactions(txLimit)
			return err
		}).
		Module("persistent storage", func(node *cmd.FlowNodeBuilder) error {
			colCacheMetrics = metrics.NewCacheCollector("cluster")
			transactions = storagekv.NewTransactions(node.DB)
			colHeaders = storagekv.NewHeaders(colCacheMetrics, node.DB)
			colPayloads = storagekv.NewClusterPayloads(colCacheMetrics, node.DB)
			return nil
		}).
		Module("block mempool", func(node *cmd.FlowNodeBuilder) error {
			colCache = buffer.NewPendingClusterBlocks()
			conCache = buffer.NewPendingBlocks()
			return nil
		}).
		Module("collection cluster ID", func(node *cmd.FlowNodeBuilder) error {
			myCluster, err = protocol.ClusterFor(node.State.Final(), node.Me.NodeID())
			if err != nil {
				return fmt.Errorf("could not get my cluster: %w", err)
			}
			clusterID = protocol.ChainIDForCluster(myCluster)
			return nil
		}).
		Module("collection node metrics", func(node *cmd.FlowNodeBuilder) error {
			colMetrics = metrics.NewCollectionCollector(node.Tracer)
			return nil
		}).
		Module("hotstuff cluster metrics", func(node *cmd.FlowNodeBuilder) error {
			clusterMetrics = metrics.NewHotstuffCollector(clusterID)
			return nil
		}).
		// regardless of whether we are starting from scratch or from an
		// existing state, we load the genesis files
		Module("cluster consensus bootstrapping", func(node *cmd.FlowNodeBuilder) error {

			// read cluster bootstrapping files from standard bootstrap directory
			clusterGenesis, err = loadClusterBlock(node.BaseConfig.BootstrapDir, clusterID)
			if err != nil {
				return fmt.Errorf("could not load cluster block: %w", err)
			}

			clusterQC, err = loadClusterQC(node.BaseConfig.BootstrapDir, clusterID)
			if err != nil {
				return fmt.Errorf("could not load cluster qc: %w", err)
			}

			return nil
		}).
		// if a genesis cluster block already exists in the database, discard
		// the loaded bootstrap files and use the existing cluster state
		Module("cluster state", func(node *cmd.FlowNodeBuilder) error {

			// initialize cluster state
			clusterState, err = clusterkv.NewState(node.DB, clusterID, colHeaders, colPayloads)
			if err != nil {
				return fmt.Errorf("could not create cluster state: %w", err)
			}

			_, err = clusterState.Final().Head()
			// storage layer error while checking state - fail fast
			if err != nil && !errors.Is(err, storage.ErrNotFound) {
				return fmt.Errorf("could not check cluster state db: %w", err)
			}

			// no existing cluster state, bootstrap with block specified in
			// bootstrapping files
			if errors.Is(err, storage.ErrNotFound) {
				err = clusterState.Mutate().Bootstrap(clusterGenesis)
				if err != nil {
					return fmt.Errorf("could not bootstrap cluster state: %w", err)
				}

				node.Logger.Info().
					Hex("genesis_id", logging.ID(clusterGenesis.ID())).
					Str("cluster_id", clusterID).
					Str("cluster_members", fmt.Sprintf("%v", myCluster.NodeIDs())).
					Msg("bootstrapped cluster state")
			}

			// otherwise, we already have cluster state on-disk, no bootstrapping needed

			return nil
		}).
		Component("follower engine", func(node *cmd.FlowNodeBuilder) (module.ReadyDoneAware, error) {

			// initialize cleaner for DB
			cleaner := storagekv.NewCleaner(node.Logger, node.DB)

			// create a finalizer that will handling updating the protocol
			// state when the follower detects newly finalized blocks
			finalizer := confinalizer.NewFinalizer(node.DB, node.Storage.Headers, node.Storage.Payloads, node.State)

			// initialize the staking & beacon verifiers, signature joiner
			staking := signature.NewAggregationVerifier(encoding.ConsensusVoteTag)
			beacon := signature.NewThresholdVerifier(encoding.RandomBeaconTag)
			merger := signature.NewCombiner()

			// initialize consensus committee's membership state
			// This committee state is for the HotStuff follower, which follows the MAIN CONSENSUS Committee
			// Note: node.Me.NodeID() is not part of the consensus committee
			mainConsensusCommittee, err := committee.NewMainConsensusCommitteeState(node.State, node.Me.NodeID())
			if err != nil {
				return nil, fmt.Errorf("could not create Committee state for main consensus: %w", err)
			}

			// initialize the verifier for the protocol consensus
			verifier := verification.NewCombinedVerifier(mainConsensusCommittee, node.DKGState, staking, beacon, merger)

			// use proper engine for notifier to follower
			notifier := notifications.NewNoopConsumer()

			finalized, pending, err := protocolRecovery.FindLatest(node.State, node.Storage.Headers, node.GenesisBlock.Header)
			if err != nil {
				return nil, fmt.Errorf("could not find latest finalized block and pending blocks to recover consensus follower: %w", err)
			}

			// creates a consensus follower with noop consumer as the notifier
			core, err := consensus.NewFollower(
				node.Logger,
				mainConsensusCommittee,
				node.Storage.Headers,
				finalizer,
				verifier,
				notifier,
				node.GenesisBlock.Header,
				node.GenesisQC,
				finalized,
				pending,
			)
			if err != nil {
				return nil, fmt.Errorf("could not create follower core logic: %w", err)
			}

			follower, err := followereng.New(
				node.Logger,
				node.Network,
				node.Me,
				node.Metrics.Engine,
				node.Metrics.Mempool,
				cleaner,
				node.Storage.Headers,
				node.Storage.Payloads,
				node.State,
				conCache,
				core,
			)
			if err != nil {
				return nil, fmt.Errorf("could not create follower engine: %w", err)
			}

			// create a block synchronization engine to handle follower getting
			// out of sync
			sync, err := synchronization.New(
				node.Logger,
				node.Metrics.Engine,
				node.Network,
				node.Me,
				node.State,
				node.Storage.Blocks,
				follower,
			)
			if err != nil {
				return nil, fmt.Errorf("could not create synchronization engine: %w", err)
			}

			return follower.WithSynchronization(sync), nil
		}).
		Component("ingestion engine", func(node *cmd.FlowNodeBuilder) (module.ReadyDoneAware, error) {
<<<<<<< HEAD
			ing, err = ingest.New(node.Logger, node.Network, node.State, node.Metrics.Engine, colMetrics, node.Me, pool, ingressExpiryBuffer, parseTxScripts)
=======
			ing, err = ingest.New(
				node.Logger,
				node.Network,
				node.State,
				node.Metrics.Engine,
				colMetrics,
				node.Me,
				pool,
				ingressExpiryBuffer,
			)
>>>>>>> e3cc1747
			return ing, err
		}).
		Component("ingress server", func(node *cmd.FlowNodeBuilder) (module.ReadyDoneAware, error) {
			server := ingress.New(ingressConf, ing)
			return server, nil
		}).
		Component("provider engine", func(node *cmd.FlowNodeBuilder) (module.ReadyDoneAware, error) {
			collections := storagekv.NewCollections(node.DB)
			prov, err = provider.New(
				node.Logger,
				node.Network,
				node.State,
				node.Metrics.Engine,
				colMetrics,
				node.Me,
				pool,
				collections,
				transactions,
			)
			return prov, err
		}).
		Component("proposal engine", func(node *cmd.FlowNodeBuilder) (module.ReadyDoneAware, error) {
			builder := builder.NewBuilder(node.DB, colHeaders, colPayloads, pool,
				builder.WithMaxCollectionSize(maxCollectionSize),
				builder.WithExpiryBuffer(builderExpiryBuffer),
			)
			finalizer := colfinalizer.NewFinalizer(node.DB, pool, prov, colMetrics, clusterID)

			prop, err := proposal.New(
				node.Logger,
				node.Network,
				node.Me,
				colMetrics,
				node.Metrics.Engine,
				node.Metrics.Mempool,
				node.State,
				clusterState,
				ing,
				pool,
				transactions,
				colHeaders,
				colPayloads,
				colCache,
			)
			if err != nil {
				return nil, fmt.Errorf("could not initialize engine: %w", err)
			}

			// collector cluster's HotStuff committee state
			committee, err := initClusterCommittee(node, colPayloads)
			if err != nil {
				return nil, fmt.Errorf("creating HotStuff committee state failed: %w", err)
			}

			// create a signing provider for signing HotStuff messages (within cluster)
			staking := signature.NewAggregationProvider(encoding.CollectorVoteTag, node.Me)
			signer := verification.NewSingleSigner(committee, staking, node.Me.NodeID())

			// initialize logging notifier for hotstuff
			notifier := createNotifier(node.Logger, clusterMetrics)

			persist := persister.New(node.DB)

			finalized, pending, err := cluster.FindLatest(clusterState, colHeaders)
			if err != nil {
				return nil, fmt.Errorf("could not retrieve finalized/pending headers: %w", err)
			}

			hot, err := consensus.NewParticipant(
				node.Logger,
				notifier,
				clusterMetrics,
				colHeaders,
				committee,
				builder,
				finalizer,
				persist,
				signer,
				prop,
				clusterGenesis.Header,
				clusterQC,
				finalized,
				pending,
				consensus.WithTimeout(hotstuffTimeout),
			)
			if err != nil {
				return nil, fmt.Errorf("creating HotStuff participant failed: %w", err)
			}

			prop = prop.WithConsensus(hot)
			return prop, nil
		}).
		Run()
}

// initClusterCommittee initializes the collector cluster's HotStuff committee state
func initClusterCommittee(node *cmd.FlowNodeBuilder, colPayloads *storagekv.ClusterPayloads) (hotstuff.Committee, error) {

	// create a filter for consensus members for our cluster
	cluster, err := protocol.ClusterFor(node.State.Final(), node.Me.NodeID())
	if err != nil {
		return nil, fmt.Errorf("could not get cluster members for node %x: %w", node.Me.NodeID(), err)
	}
	selector := filter.And(filter.In(cluster), filter.HasStake(true))

	translator := clusterkv.NewTranslator(colPayloads)

	return committee.New(node.State, translator, node.Me.NodeID(), selector, cluster.NodeIDs()), nil
}

func loadClusterBlock(path string, clusterID string) (*clustermodel.Block, error) {
	filename := fmt.Sprintf(bootstrap.PathGenesisClusterBlock, clusterID)
	data, err := ioutil.ReadFile(filepath.Join(path, filename))
	if err != nil {
		return nil, err
	}

	var block clustermodel.Block
	err = json.Unmarshal(data, &block)
	if err != nil {
		return nil, err
	}
	return &block, nil
}

func loadClusterQC(path string, clusterID string) (*hotstuffmodel.QuorumCertificate, error) {
	filename := fmt.Sprintf(bootstrap.PathGenesisClusterQC, clusterID)
	data, err := ioutil.ReadFile(filepath.Join(path, filename))
	if err != nil {
		return nil, err
	}

	var qc hotstuffmodel.QuorumCertificate
	err = json.Unmarshal(data, &qc)
	if err != nil {
		return nil, err
	}
	return &qc, nil
}<|MERGE_RESOLUTION|>--- conflicted
+++ resolved
@@ -265,9 +265,6 @@
 			return follower.WithSynchronization(sync), nil
 		}).
 		Component("ingestion engine", func(node *cmd.FlowNodeBuilder) (module.ReadyDoneAware, error) {
-<<<<<<< HEAD
-			ing, err = ingest.New(node.Logger, node.Network, node.State, node.Metrics.Engine, colMetrics, node.Me, pool, ingressExpiryBuffer, parseTxScripts)
-=======
 			ing, err = ingest.New(
 				node.Logger,
 				node.Network,
@@ -277,8 +274,8 @@
 				node.Me,
 				pool,
 				ingressExpiryBuffer,
-			)
->>>>>>> e3cc1747
+				parseTxScripts,
+			)
 			return ing, err
 		}).
 		Component("ingress server", func(node *cmd.FlowNodeBuilder) (module.ReadyDoneAware, error) {
