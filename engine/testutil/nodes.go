package testutil

import (
	"encoding/json"
	"fmt"
	"testing"
	"time"

	"github.com/onflow/cadence/runtime"
	"github.com/stretchr/testify/mock"
	"github.com/stretchr/testify/require"

	"github.com/onflow/flow-go/consensus"
	"github.com/onflow/flow-go/consensus/hotstuff"
	mockhotstuff "github.com/onflow/flow-go/consensus/hotstuff/mocks"
	"github.com/onflow/flow-go/crypto"
	"github.com/onflow/flow-go/engine"
	collectioningest "github.com/onflow/flow-go/engine/collection/ingest"
	"github.com/onflow/flow-go/engine/collection/pusher"
	"github.com/onflow/flow-go/engine/common/follower"
	"github.com/onflow/flow-go/engine/common/provider"
	"github.com/onflow/flow-go/engine/common/requester"
	"github.com/onflow/flow-go/engine/common/synchronization"
	consensusingest "github.com/onflow/flow-go/engine/consensus/ingestion"
	"github.com/onflow/flow-go/engine/consensus/matching"
	"github.com/onflow/flow-go/engine/execution/computation"
	"github.com/onflow/flow-go/engine/execution/ingestion"
	executionprovider "github.com/onflow/flow-go/engine/execution/provider"
	"github.com/onflow/flow-go/engine/execution/state"
	bootstrapexec "github.com/onflow/flow-go/engine/execution/state/bootstrap"
	testmock "github.com/onflow/flow-go/engine/testutil/mock"
	"github.com/onflow/flow-go/engine/verification/finder"
	"github.com/onflow/flow-go/engine/verification/match"
	"github.com/onflow/flow-go/engine/verification/verifier"
	"github.com/onflow/flow-go/fvm"
	completeLedger "github.com/onflow/flow-go/ledger/complete"
	"github.com/onflow/flow-go/model/encoding"
	"github.com/onflow/flow-go/model/flow"
	"github.com/onflow/flow-go/model/flow/filter"
	"github.com/onflow/flow-go/module"
	"github.com/onflow/flow-go/module/buffer"
	"github.com/onflow/flow-go/module/chunks"
	confinalizer "github.com/onflow/flow-go/module/finalizer/consensus"
	"github.com/onflow/flow-go/module/local"
	"github.com/onflow/flow-go/module/mempool"
	"github.com/onflow/flow-go/module/mempool/epochs"
	"github.com/onflow/flow-go/module/mempool/stdmap"
	"github.com/onflow/flow-go/module/metrics"
	"github.com/onflow/flow-go/module/signature"
	chainsync "github.com/onflow/flow-go/module/synchronization"
	"github.com/onflow/flow-go/module/trace"
	"github.com/onflow/flow-go/module/validation"
	"github.com/onflow/flow-go/network"
	"github.com/onflow/flow-go/network/stub"
	protocol "github.com/onflow/flow-go/state/protocol/badger"
	"github.com/onflow/flow-go/state/protocol/events"
	storage "github.com/onflow/flow-go/storage/badger"
	"github.com/onflow/flow-go/utils/unittest"
)

func GenericNode(t testing.TB, hub *stub.Hub, identity *flow.Identity, participants []*flow.Identity, chainID flow.ChainID, options ...func(*protocol.State)) testmock.GenericNode {

	var i int
	var participant *flow.Identity
	for i, participant = range participants {
		if identity.NodeID == participant.NodeID {
			break
		}
	}

	log := unittest.Logger().With().Int("index", i).Hex("node_id", identity.NodeID[:]).Str("role", identity.Role.String()).Logger()

	dbDir := unittest.TempDir(t)
	db := unittest.BadgerDB(t, dbDir)

	metrics := metrics.NewNoopCollector()
	tracer, err := trace.NewTracer(log, "test")
	require.NoError(t, err)

	guarantees := storage.NewGuarantees(metrics, db)
	seals := storage.NewSeals(metrics, db)
	headers := storage.NewHeaders(metrics, db)
	index := storage.NewIndex(metrics, db)
	resultsDB := storage.NewExecutionResults(metrics, db)
	receipts := storage.NewExecutionReceipts(metrics, db, resultsDB)
	payloads := storage.NewPayloads(db, index, guarantees, seals, receipts)
	blocks := storage.NewBlocks(db, headers, payloads)
	setups := storage.NewEpochSetups(metrics, db)
	commits := storage.NewEpochCommits(metrics, db)
	distributor := events.NewDistributor()
	statuses := storage.NewEpochStatuses(metrics, db)
	mutatorFactory := protocol.NewMutatorFactory(resultsDB)

<<<<<<< HEAD
	state, err := protocol.NewState(metrics, tracer, db, headers, seals, index, payloads, blocks, setups, commits, statuses, distributor, mutatorFactory)
=======
	root, result, seal := unittest.BootstrapFixture(participants)
	stateRoot, err := protocol.NewStateRoot(root, result, seal, 0)
>>>>>>> dcf8973c
	require.NoError(t, err)

	state, err := protocol.Bootstrap(metrics, db, headers, seals, blocks, setups, commits, statuses, stateRoot)
	require.NoError(t, err)

	for _, option := range options {
		option(state)
	}

	// Generates test signing oracle for the nodes
	// Disclaimer: it should not be used for practical applications
	//
	// uses identity of node as its seed
	seed, err := json.Marshal(identity)
	require.NoError(t, err)
	// creates signing key of the node
	sk, err := crypto.GeneratePrivateKey(crypto.BLSBLS12381, seed)
	require.NoError(t, err)

	// sets staking public key of the node
	identity.StakingPubKey = sk.PublicKey()

	me, err := local.New(identity, sk)
	require.NoError(t, err)

	stubnet := stub.NewNetwork(state, me, hub)

	return testmock.GenericNode{
		Log:            log,
		Metrics:        metrics,
		Tracer:         tracer,
		DB:             db,
		Headers:        headers,
		Guarantees:     guarantees,
		Seals:          seals,
		Payloads:       payloads,
		Blocks:         blocks,
		Index:          index,
		State:          state,
		Me:             me,
		Net:            stubnet,
		DBDir:          dbDir,
		ChainID:        chainID,
		ProtocolEvents: distributor,
	}
}

// CollectionNode returns a mock collection node.
func CollectionNode(t *testing.T, hub *stub.Hub, identity *flow.Identity, identities []*flow.Identity, chainID flow.ChainID, options ...func(*protocol.State)) testmock.CollectionNode {

	node := GenericNode(t, hub, identity, identities, chainID, options...)

	pools := epochs.NewTransactionPools(func() mempool.Transactions { return stdmap.NewTransactions(1000) })
	transactions := storage.NewTransactions(node.Metrics, node.DB)
	collections := storage.NewCollections(node.DB, transactions)

	ingestionEngine, err := collectioningest.New(node.Log, node.Net, node.State, node.Metrics, node.Metrics, node.Me, chainID.Chain(), pools, collectioningest.DefaultConfig())
	require.NoError(t, err)

	selector := filter.HasRole(flow.RoleAccess, flow.RoleVerification)
	retrieve := func(collID flow.Identifier) (flow.Entity, error) {
		coll, err := collections.ByID(collID)
		return coll, err
	}
	providerEngine, err := provider.New(node.Log, node.Metrics, node.Net, node.Me, node.State, engine.ProvideCollections, selector, retrieve)
	require.NoError(t, err)

	pusherEngine, err := pusher.New(node.Log, node.Net, node.State, node.Metrics, node.Metrics, node.Me, collections, transactions)
	require.NoError(t, err)

	return testmock.CollectionNode{
		GenericNode:     node,
		Collections:     collections,
		Transactions:    transactions,
		IngestionEngine: ingestionEngine,
		PusherEngine:    pusherEngine,
		ProviderEngine:  providerEngine,
	}
}

// CollectionNodes returns n collection nodes connected to the given hub.
func CollectionNodes(t *testing.T, hub *stub.Hub, nNodes int, chainID flow.ChainID, options ...func(*protocol.State)) []testmock.CollectionNode {
	colIdentities := unittest.IdentityListFixture(nNodes, unittest.WithRole(flow.RoleCollection))

	// add some extra dummy identities so we have one of each role
	others := unittest.IdentityListFixture(5, unittest.WithAllRolesExcept(flow.RoleCollection))

	identities := append(colIdentities, others...)

	nodes := make([]testmock.CollectionNode, 0, len(colIdentities))
	for _, identity := range colIdentities {
		nodes = append(nodes, CollectionNode(t, hub, identity, identities, chainID, options...))
	}

	return nodes
}

func ConsensusNode(t *testing.T, hub *stub.Hub, identity *flow.Identity, identities []*flow.Identity, chainID flow.ChainID) testmock.ConsensusNode {

	node := GenericNode(t, hub, identity, identities, chainID)

	resultsDB := storage.NewExecutionResults(node.Metrics, node.DB)

	guarantees, err := stdmap.NewGuarantees(1000)
	require.NoError(t, err)

	results, err := stdmap.NewIncorporatedResults(1000)
	require.NoError(t, err)

	receipts, err := stdmap.NewReceipts(1000)
	require.NoError(t, err)

	approvals, err := stdmap.NewApprovals(1000)
	require.NoError(t, err)

	seals := stdmap.NewIncorporatedResultSeals(stdmap.WithLimit(1000))

	// receive collections
	ingestionEngine, err := consensusingest.New(node.Log, node.Tracer, node.Metrics, node.Metrics, node.Metrics, node.Net, node.State, node.Headers, node.Me, guarantees)
	require.Nil(t, err)

	// request receipts from execution nodes
	requesterEng, err := requester.New(node.Log, node.Metrics, node.Net, node.Me, node.State, engine.RequestReceiptsByBlockID, filter.Any, func() flow.Entity { return &flow.ExecutionReceipt{} })
	require.Nil(t, err)

	assigner, err := chunks.NewPublicAssignment(chunks.DefaultChunkAssignmentAlpha, node.State)
	require.Nil(t, err)

	signatureVerifier := signature.NewAggregationVerifier(encoding.ExecutionReceiptTag)
	validator := validation.NewReceiptValidator(node.State, node.Index, resultsDB, signatureVerifier)

	requireApprovals := true

	matchingEngine, err := matching.New(
		node.Log,
		node.Metrics,
		node.Tracer,
		node.Metrics,
		node.Metrics,
		node.Net,
		node.State,
		node.Me,
		requesterEng,
		resultsDB,
		node.Headers,
		node.Index,
		results,
		receipts,
		approvals,
		seals,
		assigner,
		validator,
		requireApprovals)
	require.Nil(t, err)

	return testmock.ConsensusNode{
		GenericNode:     node,
		Guarantees:      guarantees,
		Approvals:       approvals,
		Receipts:        receipts,
		Seals:           seals,
		IngestionEngine: ingestionEngine,
		MatchingEngine:  matchingEngine,
	}
}

func ConsensusNodes(t *testing.T, hub *stub.Hub, nNodes int, chainID flow.ChainID) []testmock.ConsensusNode {
	conIdentities := unittest.IdentityListFixture(nNodes, unittest.WithRole(flow.RoleConsensus))
	for _, id := range conIdentities {
		t.Log(id.String())
	}

	// add some extra dummy identities so we have one of each role
	others := unittest.IdentityListFixture(5, unittest.WithAllRolesExcept(flow.RoleConsensus))

	identities := append(conIdentities, others...)

	nodes := make([]testmock.ConsensusNode, 0, len(conIdentities))
	for _, identity := range conIdentities {
		nodes = append(nodes, ConsensusNode(t, hub, identity, identities, chainID))
	}

	return nodes
}

func ExecutionNode(t *testing.T, hub *stub.Hub, identity *flow.Identity, identities []*flow.Identity, syncThreshold int, chainID flow.ChainID) testmock.ExecutionNode {

	node := GenericNode(t, hub, identity, identities, chainID)

	transactionsStorage := storage.NewTransactions(node.Metrics, node.DB)
	collectionsStorage := storage.NewCollections(node.DB, transactionsStorage)
	eventsStorage := storage.NewEvents(node.DB)
	txResultStorage := storage.NewTransactionResults(node.DB)
	commitsStorage := storage.NewCommits(node.Metrics, node.DB)
	chunkDataPackStorage := storage.NewChunkDataPacks(node.DB)
	results := storage.NewExecutionResults(node.Metrics, node.DB)
	receipts := storage.NewExecutionReceipts(node.Metrics, node.DB, results)

	protoState, ok := node.State.(*protocol.State)
	require.True(t, ok)

	followerState, err := protocol.NewFollowerState(protoState, node.Index, node.Payloads, node.Tracer, node.ProtocolEvents)
	require.NoError(t, err)

	pendingBlocks := buffer.NewPendingBlocks() // for following main chain consensus

	dbDir := unittest.TempDir(t)

	metricsCollector := &metrics.NoopCollector{}
	ls, err := completeLedger.NewLedger(dbDir, 100, metricsCollector, node.Log.With().Str("compontent", "ledger").Logger(), nil, completeLedger.DefaultPathFinderVersion)
	require.NoError(t, err)

	genesisHead, err := node.State.Final().Head()
	require.NoError(t, err)

	bootstrapper := bootstrapexec.NewBootstrapper(node.Log)
	commit, err := bootstrapper.BootstrapLedger(ls, unittest.ServiceAccountPublicKey, unittest.GenesisTokenSupply, node.ChainID.Chain())
	require.NoError(t, err)

	err = bootstrapper.BootstrapExecutionDatabase(node.DB, commit, genesisHead)
	require.NoError(t, err)

	execState := state.NewExecutionState(
		ls, commitsStorage, node.Blocks, collectionsStorage, chunkDataPackStorage, results, receipts, node.DB, node.Tracer,
	)

	requestEngine, err := requester.New(
		node.Log, node.Metrics, node.Net, node.Me, node.State,
		engine.RequestCollections,
		filter.HasRole(flow.RoleCollection),
		func() flow.Entity { return &flow.Collection{} },
	)
	require.NoError(t, err)

	metrics := metrics.NewNoopCollector()
	pusherEngine, err := executionprovider.New(
		node.Log, node.Tracer, node.Net, node.State, node.Me, execState, metrics,
	)
	require.NoError(t, err)

	rt := runtime.NewInterpreterRuntime()

	vm := fvm.New(rt)

	blockFinder := fvm.NewBlockFinder(node.Headers)

	vmCtx := fvm.NewContext(
		node.Log,
		fvm.WithChain(node.ChainID.Chain()),
		fvm.WithBlocks(blockFinder),
	)

	computationEngine, err := computation.New(
		node.Log,
		node.Metrics,
		node.Tracer,
		node.Me,
		node.State,
		vm,
		vmCtx,
	)
	require.NoError(t, err)

	computation := &testmock.ComputerWrap{
		Manager: computationEngine,
	}

	syncCore, err := chainsync.New(node.Log, chainsync.DefaultConfig())
	require.NoError(t, err)

	deltas, err := ingestion.NewDeltas(1000)
	require.NoError(t, err)

	rootHead, rootQC := getRoot(t, &node)
	ingestionEngine, err := ingestion.New(
		node.Log,
		node.Net,
		node.Me,
		requestEngine,
		node.State,
		node.Blocks,
		collectionsStorage,
		eventsStorage,
		txResultStorage,
		computation,
		pusherEngine,
		execState,
		node.Metrics,
		node.Tracer,
		false,
		filter.Any,
		deltas,
		syncThreshold,
		false,
	)
	require.NoError(t, err)
	requestEngine.WithHandle(ingestionEngine.OnCollection)

	node.ProtocolEvents.AddConsumer(ingestionEngine)

	followerCore, finalizer := createFollowerCore(t, &node, followerState, ingestionEngine, rootHead, rootQC)

	// initialize cleaner for DB
	cleaner := storage.NewCleaner(node.Log, node.DB, node.Metrics, flow.DefaultValueLogGCFrequency)

	followerEng, err := follower.New(node.Log, node.Net, node.Me, node.Metrics, node.Metrics, cleaner,
		node.Headers, node.Payloads, followerState, pendingBlocks, followerCore, syncCore)
	require.NoError(t, err)

	syncEngine, err := synchronization.New(
		node.Log,
		node.Metrics,
		node.Net,
		node.Me,
		node.State,
		node.Blocks,
		followerEng,
		syncCore,
		synchronization.WithPollInterval(time.Duration(0)),
	)
	require.NoError(t, err)

	return testmock.ExecutionNode{
		GenericNode:     node,
		MutableState:    followerState,
		IngestionEngine: ingestionEngine,
		FollowerEngine:  followerEng,
		SyncEngine:      syncEngine,
		ExecutionEngine: computation,
		RequestEngine:   requestEngine,
		ReceiptsEngine:  pusherEngine,
		BadgerDB:        node.DB,
		VM:              vm,
		ExecutionState:  execState,
		Ledger:          ls,
		LevelDbDir:      dbDir,
		Collections:     collectionsStorage,
		Finalizer:       finalizer,
	}
}

func getRoot(t *testing.T, node *testmock.GenericNode) (*flow.Header, *flow.QuorumCertificate) {
	rootHead, err := node.State.Params().Root()
	require.NoError(t, err)

	signers, err := node.State.AtHeight(0).Identities(filter.HasRole(flow.RoleConsensus))
	require.NoError(t, err)

	signerIDs := signers.NodeIDs()

	rootQC := &flow.QuorumCertificate{
		View:      rootHead.View,
		BlockID:   rootHead.ID(),
		SignerIDs: signerIDs,
		SigData:   unittest.SignatureFixture(),
	}

	return rootHead, rootQC
}

type RoundRobinLeaderSelection struct {
	identities flow.IdentityList
	me         flow.Identifier
}

func (s *RoundRobinLeaderSelection) Identities(blockID flow.Identifier, selector flow.IdentityFilter) (flow.IdentityList, error) {
	return s.identities.Filter(selector), nil
}

func (s *RoundRobinLeaderSelection) Identity(blockID flow.Identifier, participantID flow.Identifier) (*flow.Identity, error) {
	id, found := s.identities.ByNodeID(participantID)
	if !found {
		return nil, fmt.Errorf("not found")
	}
	return id, nil
}

func (s *RoundRobinLeaderSelection) LeaderForView(view uint64) (flow.Identifier, error) {
	return s.identities[int(view)%len(s.identities)].NodeID, nil
}

func (s *RoundRobinLeaderSelection) Self() flow.Identifier {
	return s.me
}

func (s *RoundRobinLeaderSelection) DKG(blockID flow.Identifier) (hotstuff.DKG, error) {
	return nil, fmt.Errorf("error")
}

func createFollowerCore(t *testing.T, node *testmock.GenericNode, followerState *protocol.FollowerState, notifier hotstuff.FinalizationConsumer, rootHead *flow.Header, rootQC *flow.QuorumCertificate) (module.HotStuffFollower, *confinalizer.Finalizer) {

	identities, err := node.State.AtHeight(0).Identities(filter.HasRole(flow.RoleConsensus))
	require.NoError(t, err)

	committee := &RoundRobinLeaderSelection{
		identities: identities,
		me:         node.Me.NodeID(),
	}

	// mock finalization updater
	verifier := &mockhotstuff.Verifier{}
	verifier.On("VerifyVote", mock.Anything, mock.Anything, mock.Anything).Return(true, nil)
	verifier.On("VerifyQC", mock.Anything, mock.Anything, mock.Anything).Return(true, nil)

	finalizer := confinalizer.NewFinalizer(node.DB, node.Headers, followerState)

	pending := make([]*flow.Header, 0)

	// creates a consensus follower with noop consumer as the notifier
	followerCore, err := consensus.NewFollower(
		node.Log,
		committee,
		node.Headers,
		finalizer,
		verifier,
		notifier,
		rootHead,
		rootQC,
		rootHead,
		pending,
	)
	require.NoError(t, err)
	return followerCore, finalizer
}

type VerificationOpt func(*testmock.VerificationNode)

func WithVerifierEngine(eng network.Engine) VerificationOpt {
	return func(node *testmock.VerificationNode) {
		node.VerifierEngine = eng
	}
}

func WithMatchEngine(eng network.Engine) VerificationOpt {
	return func(node *testmock.VerificationNode) {
		node.MatchEngine = eng
	}
}

func VerificationNode(t testing.TB,
	hub *stub.Hub,
	identity *flow.Identity,
	identities []*flow.Identity,
	assigner module.ChunkAssigner,
	requestInterval time.Duration,
	processInterval time.Duration,
	receiptsLimit uint,
	chunksLimit uint,
	failureThreshold uint,
	chainID flow.ChainID,
	collector module.VerificationMetrics, // used to enable collecting metrics on happy path integration
	mempoolCollector module.MempoolMetrics, // used to enable collecting metrics on happy path integration
	opts ...VerificationOpt) testmock.VerificationNode {

	var err error
	node := testmock.VerificationNode{
		GenericNode: GenericNode(t, hub, identity, identities, chainID),
	}

	for _, apply := range opts {
		apply(&node)
	}

	if node.CachedReceipts == nil {
		node.CachedReceipts, err = stdmap.NewReceiptDataPacks(receiptsLimit)
		require.Nil(t, err)
		// registers size method of backend for metrics
		err = mempoolCollector.Register(metrics.ResourceCachedReceipt, node.CachedReceipts.Size)
		require.Nil(t, err)
	}

	if node.PendingReceipts == nil {
		node.PendingReceipts, err = stdmap.NewReceiptDataPacks(receiptsLimit)
		require.Nil(t, err)

		// registers size method of backend for metrics
		err = mempoolCollector.Register(metrics.ResourcePendingReceipt, node.PendingReceipts.Size)
		require.Nil(t, err)
	}

	if node.ReadyReceipts == nil {
		node.ReadyReceipts, err = stdmap.NewReceiptDataPacks(receiptsLimit)
		require.Nil(t, err)
		// registers size method of backend for metrics
		err = mempoolCollector.Register(metrics.ResourceReceipt, node.ReadyReceipts.Size)
		require.Nil(t, err)
	}

	if node.PendingResults == nil {
		node.PendingResults = stdmap.NewResultDataPacks(receiptsLimit)
		require.Nil(t, err)

		// registers size method of backend for metrics
		err = mempoolCollector.Register(metrics.ResourcePendingResult, node.PendingResults.Size)
		require.Nil(t, err)
	}

	if node.HeaderStorage == nil {
		node.HeaderStorage = storage.NewHeaders(node.Metrics, node.DB)
	}

	if node.PendingChunks == nil {
		node.PendingChunks = match.NewChunks(chunksLimit)

		// registers size method of backend for metrics
		err = mempoolCollector.Register(metrics.ResourcePendingChunk, node.PendingChunks.Size)
		require.Nil(t, err)
	}

	if node.ProcessedResultIDs == nil {
		node.ProcessedResultIDs, err = stdmap.NewIdentifiers(receiptsLimit)
		require.Nil(t, err)

		// registers size method of backend for metrics
		err = mempoolCollector.Register(metrics.ResourceProcessedResultID, node.ProcessedResultIDs.Size)
		require.Nil(t, err)
	}

	if node.BlockIDsCache == nil {
		node.BlockIDsCache, err = stdmap.NewIdentifiers(1000)
		require.Nil(t, err)

		// registers size method of backend for metrics
		err = mempoolCollector.Register(metrics.ResourceCachedBlockID, node.BlockIDsCache.Size)
		require.Nil(t, err)
	}

	if node.PendingReceiptIDsByBlock == nil {
		node.PendingReceiptIDsByBlock, err = stdmap.NewIdentifierMap(receiptsLimit)
		require.Nil(t, err)

		// registers size method of backend for metrics
		err = mempoolCollector.Register(metrics.ResourcePendingReceiptIDsByBlock, node.PendingReceiptIDsByBlock.Size)
		require.Nil(t, err)
	}

	if node.ReceiptIDsByResult == nil {
		node.ReceiptIDsByResult, err = stdmap.NewIdentifierMap(receiptsLimit)
		require.Nil(t, err)

		// registers size method of backend for metrics
		err = mempoolCollector.Register(metrics.ResourceReceiptIDsByResult, node.ReceiptIDsByResult.Size)
		require.Nil(t, err)
	}

	if node.ChunkIDsByResult == nil {
		node.ChunkIDsByResult, err = stdmap.NewIdentifierMap(chunksLimit)
		require.Nil(t, err)

		// registers size method of backend for metrics
		err = mempoolCollector.Register(metrics.ResourceChunkIDsByResult, node.ChunkIDsByResult.Size)
		require.Nil(t, err)
	}

	if node.VerifierEngine == nil {
		rt := runtime.NewInterpreterRuntime()

		vm := fvm.New(rt)

		blockFinder := fvm.NewBlockFinder(node.Headers)

		vmCtx := fvm.NewContext(
			node.Log,
			fvm.WithChain(node.ChainID.Chain()),
			fvm.WithBlocks(blockFinder),
		)

		chunkVerifier := chunks.NewChunkVerifier(vm, vmCtx)

		node.VerifierEngine, err = verifier.New(node.Log,
			collector,
			node.Tracer,
			node.Net,
			node.State,
			node.Me,
			chunkVerifier)
		require.Nil(t, err)
	}

	if node.MatchEngine == nil {
		node.MatchEngine, err = match.New(node.Log,
			collector,
			node.Tracer,
			node.Net,
			node.Me,
			node.PendingResults,
			node.ChunkIDsByResult,
			node.VerifierEngine,
			assigner,
			node.State,
			node.PendingChunks,
			node.HeaderStorage,
			requestInterval,
			int(failureThreshold))
		require.Nil(t, err)
	}

	if node.FinderEngine == nil {
		node.FinderEngine, err = finder.New(node.Log,
			collector,
			node.Tracer,
			node.Net,
			node.Me,
			node.MatchEngine,
			node.CachedReceipts,
			node.PendingReceipts,
			node.ReadyReceipts,
			node.Headers,
			node.ProcessedResultIDs,
			node.PendingReceiptIDsByBlock,
			node.ReceiptIDsByResult,
			node.BlockIDsCache,
			processInterval)
		require.Nil(t, err)
	}

	return node
}<|MERGE_RESOLUTION|>--- conflicted
+++ resolved
@@ -89,14 +89,9 @@
 	commits := storage.NewEpochCommits(metrics, db)
 	distributor := events.NewDistributor()
 	statuses := storage.NewEpochStatuses(metrics, db)
-	mutatorFactory := protocol.NewMutatorFactory(resultsDB)
-
-<<<<<<< HEAD
-	state, err := protocol.NewState(metrics, tracer, db, headers, seals, index, payloads, blocks, setups, commits, statuses, distributor, mutatorFactory)
-=======
+
 	root, result, seal := unittest.BootstrapFixture(participants)
 	stateRoot, err := protocol.NewStateRoot(root, result, seal, 0)
->>>>>>> dcf8973c
 	require.NoError(t, err)
 
 	state, err := protocol.Bootstrap(metrics, db, headers, seals, blocks, setups, commits, statuses, stateRoot)
