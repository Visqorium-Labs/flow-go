package mock

import (
	"os"

	"github.com/dgraph-io/badger/v2"
	"github.com/rs/zerolog"

	collectioningest "github.com/dapperlabs/flow-go/engine/collection/ingest"
	"github.com/dapperlabs/flow-go/engine/collection/provider"
	consensusingest "github.com/dapperlabs/flow-go/engine/consensus/ingestion"
	"github.com/dapperlabs/flow-go/engine/consensus/matching"
	"github.com/dapperlabs/flow-go/engine/consensus/propagation"
	"github.com/dapperlabs/flow-go/engine/execution/computation"
	"github.com/dapperlabs/flow-go/engine/execution/computation/virtualmachine"
	"github.com/dapperlabs/flow-go/engine/execution/ingestion"
	executionprovider "github.com/dapperlabs/flow-go/engine/execution/provider"
	"github.com/dapperlabs/flow-go/engine/execution/state"
	"github.com/dapperlabs/flow-go/module"
	"github.com/dapperlabs/flow-go/module/mempool"
	"github.com/dapperlabs/flow-go/module/trace"
	"github.com/dapperlabs/flow-go/network"
	"github.com/dapperlabs/flow-go/network/stub"
	"github.com/dapperlabs/flow-go/protocol"
	"github.com/dapperlabs/flow-go/storage"
)

// GenericNode implements a generic in-process node for tests.
type GenericNode struct {
<<<<<<< HEAD
	Log     zerolog.Logger
	Tracer  trace.Tracer
	DB      *badger.DB
	State   protocol.State
	Me      module.Local
	Net     *stub.Network
=======
	Log    zerolog.Logger
	Tracer trace.Tracer
	DB     *badger.DB
	State  protocol.State
	Me     module.Local
	Net    *stub.Network
	DBDir  string
}

func (g *GenericNode) Done() {
	_ = g.DB.Close()
	_ = os.RemoveAll(g.DBDir)
}

// Closes closes the badger database of the node
func (g *GenericNode) CloseDB() error {
	return g.DB.Close()
>>>>>>> a5cb3186
}

// CollectionNode implements an in-process collection node for tests.
type CollectionNode struct {
	GenericNode
	Pool            mempool.Transactions
	Collections     storage.Collections
	Transactions    storage.Transactions
	IngestionEngine *collectioningest.Engine
	ProviderEngine  *provider.Engine
}

// ConsensusNode implements an in-process consensus node for tests.
type ConsensusNode struct {
	GenericNode
	Guarantees        mempool.Guarantees
	Approvals         mempool.Approvals
	Receipts          mempool.Receipts
	Seals             mempool.Seals
	IngestionEngine   *consensusingest.Engine
	PropagationEngine *propagation.Engine
	MatchingEngine    *matching.Engine
}

// ExecutionNode implements a mocked execution node for tests.
type ExecutionNode struct {
	GenericNode
	IngestionEngine *ingestion.Engine
	ExecutionEngine *computation.Manager
	ReceiptsEngine  *executionprovider.Engine
	BadgerDB        *badger.DB
	VM              virtualmachine.VirtualMachine
<<<<<<< HEAD
	ExecutionState  state.ExecutionState
=======
	State           state.ExecutionState
	Ledger          storage.Ledger
	LevelDbDir      string
>>>>>>> a5cb3186
}

func (en ExecutionNode) Done() {
	<-en.IngestionEngine.Done()
	<-en.ReceiptsEngine.Done()
	<-en.Ledger.Done()
	os.RemoveAll(en.LevelDbDir)
	en.GenericNode.Done()
}

// VerificationNode implements an in-process verification node for tests.
type VerificationNode struct {
	GenericNode
	AuthReceipts          mempool.Receipts
	PendingReceipts       mempool.PendingReceipts
	BlockStorage          storage.Blocks
	AuthCollections       mempool.Collections
	PendingCollections    mempool.PendingCollections
	CollectionTrackers    mempool.CollectionTrackers
	ChunkStates           mempool.ChunkStates
	ChunkStateTracker     mempool.ChunkStateTrackers
	ChunkDataPacks        mempool.ChunkDataPacks
	ChunkDataPackTrackers mempool.ChunkDataPackTrackers
	IngestEngine          network.Engine
	VerifierEngine        network.Engine
}<|MERGE_RESOLUTION|>--- conflicted
+++ resolved
@@ -27,20 +27,12 @@
 
 // GenericNode implements a generic in-process node for tests.
 type GenericNode struct {
-<<<<<<< HEAD
 	Log     zerolog.Logger
 	Tracer  trace.Tracer
 	DB      *badger.DB
 	State   protocol.State
 	Me      module.Local
 	Net     *stub.Network
-=======
-	Log    zerolog.Logger
-	Tracer trace.Tracer
-	DB     *badger.DB
-	State  protocol.State
-	Me     module.Local
-	Net    *stub.Network
 	DBDir  string
 }
 
@@ -52,7 +44,6 @@
 // Closes closes the badger database of the node
 func (g *GenericNode) CloseDB() error {
 	return g.DB.Close()
->>>>>>> a5cb3186
 }
 
 // CollectionNode implements an in-process collection node for tests.
@@ -85,13 +76,9 @@
 	ReceiptsEngine  *executionprovider.Engine
 	BadgerDB        *badger.DB
 	VM              virtualmachine.VirtualMachine
-<<<<<<< HEAD
 	ExecutionState  state.ExecutionState
-=======
-	State           state.ExecutionState
 	Ledger          storage.Ledger
 	LevelDbDir      string
->>>>>>> a5cb3186
 }
 
 func (en ExecutionNode) Done() {
