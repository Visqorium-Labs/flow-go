--- conflicted
+++ resolved
@@ -595,16 +595,6 @@
 		}
 		//
 		chunk := generateChunk(i, startState, endState)
-<<<<<<< HEAD
-		//
-		chunkHeader := generateChunkHeader(chunk, view.Reads)
-		//
-		err = e.execState.PersistChunkHeader(chunkHeader)
-		if err != nil {
-			return nil, fmt.Errorf("failed to save chunk header: %w", err)
-		}
-=======
->>>>>>> bb7e9201
 
 		// chunkDataPack
 		allRegisters := view.RegisterTouches()
