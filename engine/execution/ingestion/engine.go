--- conflicted
+++ resolved
@@ -1144,23 +1144,25 @@
 		span, _ := e.tracer.StartSpanFromContext(childCtx, trace.EXESaveTransactionEvents)
 		defer span.Finish()
 
-<<<<<<< HEAD
-		if len(events) > 0 {
-			err = e.events.Store(blockID, events)
-
-=======
 		// store events 1K in each batch
 		chunkSize := uint(1000)
 		eventChunks := ChunkifyEvents(events, chunkSize)
 		for _, ch := range eventChunks {
 			err = e.events.Store(blockID, ch)
->>>>>>> 95030b75
 			if err != nil {
 				return fmt.Errorf("failed to store events: %w", err)
 			}
-
-			err = e.serviceEvents.Store(blockID, serviceEvents)
-		}
+		}
+		// store service events events in 1K batches
+		chunkSize = uint(1000)
+		serviceEventChunks := ChunkifyEvents(serviceEvents, chunkSize)
+		for _, ch := range serviceEventChunks {
+			err = e.events.Store(blockID, ch)
+			if err != nil {
+				return fmt.Errorf("failed to store service events: %w", err)
+			}
+		}
+
 		return nil
 	}()
 	if err != nil {
