package ingestion

import (
	"bytes"
	"context"
<<<<<<< HEAD
=======
	"errors"
>>>>>>> 7c9ac7c3
	"fmt"
	"math/rand"
	"sync"

	"github.com/rs/zerolog"
	"go.uber.org/atomic"

	"github.com/dapperlabs/flow-go/crypto"
	"github.com/dapperlabs/flow-go/crypto/hash"
	"github.com/dapperlabs/flow-go/engine"
	"github.com/dapperlabs/flow-go/engine/execution"
	"github.com/dapperlabs/flow-go/engine/execution/computation"
	"github.com/dapperlabs/flow-go/engine/execution/computation/virtualmachine"
	"github.com/dapperlabs/flow-go/engine/execution/provider"
	"github.com/dapperlabs/flow-go/engine/execution/state"
	"github.com/dapperlabs/flow-go/engine/execution/state/delta"
	executionSync "github.com/dapperlabs/flow-go/engine/execution/sync"
	"github.com/dapperlabs/flow-go/engine/execution/utils"
	"github.com/dapperlabs/flow-go/model/encoding"
	"github.com/dapperlabs/flow-go/model/flow"
	"github.com/dapperlabs/flow-go/model/flow/filter"
	"github.com/dapperlabs/flow-go/model/messages"
	"github.com/dapperlabs/flow-go/module"
	"github.com/dapperlabs/flow-go/module/mempool"
	"github.com/dapperlabs/flow-go/module/mempool/entity"
	"github.com/dapperlabs/flow-go/module/mempool/queue"
	"github.com/dapperlabs/flow-go/module/mempool/stdmap"
	"github.com/dapperlabs/flow-go/module/trace"
	"github.com/dapperlabs/flow-go/network"
	"github.com/dapperlabs/flow-go/state/protocol"
	"github.com/dapperlabs/flow-go/storage"
	"github.com/dapperlabs/flow-go/utils/logging"
)

// An Engine receives and saves incoming blocks.
type Engine struct {
	unit               *engine.Unit
	log                zerolog.Logger
	me                 module.Local
	state              protocol.State
	receiptHasher      hash.Hasher // used as hasher to sign the execution receipt
	conduit            network.Conduit
	collectionConduit  network.Conduit
	syncConduit        network.Conduit
	blocks             storage.Blocks
	payloads           storage.Payloads
	collections        storage.Collections
	events             storage.Events
	transactionResults storage.TransactionResults
	computationManager computation.ComputationManager
	providerEngine     provider.ProviderEngine
	mempool            *Mempool
	execState          state.ExecutionState
	wg                 sync.WaitGroup
	syncWg             sync.WaitGroup
	syncModeThreshold  uint64 // how many consecutive orphaned blocks trigger sync
	syncInProgress     *atomic.Bool
	syncTargetBlockID  atomic.Value
	stateSync          executionSync.StateSynchronizer
	mc                 module.Metrics
	tracer             module.Tracer
	extensiveLogging   bool
}

func New(
	logger zerolog.Logger,
	net module.Network,
	me module.Local,
	state protocol.State,
	blocks storage.Blocks,
	payloads storage.Payloads,
	collections storage.Collections,
	events storage.Events,
	transactionResults storage.TransactionResults,
	executionEngine computation.ComputationManager,
	providerEngine provider.ProviderEngine,
	execState state.ExecutionState,
	syncThreshold uint64,
	mc module.Metrics,
	tracer module.Tracer,
	extLog bool,
) (*Engine, error) {
	log := logger.With().Str("engine", "blocks").Logger()

	mempool := newMempool()

	eng := Engine{
		unit:               engine.NewUnit(),
		log:                log,
		me:                 me,
		state:              state,
		receiptHasher:      utils.NewExecutionReceiptHasher(),
		blocks:             blocks,
		payloads:           payloads,
		collections:        collections,
		events:             events,
		transactionResults: transactionResults,
		computationManager: executionEngine,
		providerEngine:     providerEngine,
		mempool:            mempool,
		execState:          execState,
		syncModeThreshold:  syncThreshold,
		syncInProgress:     atomic.NewBool(false),
		stateSync:          executionSync.NewStateSynchronizer(execState),
		mc:                 mc,
		tracer:             tracer,
		extensiveLogging:   extLog,
	}

	con, err := net.Register(engine.BlockProvider, &eng)
	if err != nil {
		return nil, fmt.Errorf("could not register engine: %w", err)
	}

	collConduit, err := net.Register(engine.CollectionProvider, &eng)
	if err != nil {
		return nil, fmt.Errorf("could not register collection provider engine: %w", err)
	}

	syncConduit, err := net.Register(engine.ExecutionSync, &eng)
	if err != nil {
		return nil, fmt.Errorf("could not register execution sync engine: %w", err)
	}

	eng.conduit = con
	eng.collectionConduit = collConduit
	eng.syncConduit = syncConduit

	return &eng, nil
}

// Engine boilerplate
func (e *Engine) SubmitLocal(event interface{}) {
	e.Submit(e.me.NodeID(), event)
}

func (e *Engine) Submit(originID flow.Identifier, event interface{}) {
	e.unit.Launch(func() {
		err := e.Process(originID, event)
		if err != nil {
			e.log.Error().Err(err).Msg("could not process submitted event")
		}
	})
}

func (e *Engine) ProcessLocal(event interface{}) error {
	return e.Process(e.me.NodeID(), event)
}

// Ready returns a channel that will close when the engine has
// successfully started.
func (e *Engine) Ready() <-chan struct{} {
	return e.unit.Ready()
}

// Done returns a channel that will close when the engine has
// successfully stopped.
func (e *Engine) Done() <-chan struct{} {
	return e.unit.Done(func() {
		e.Wait()
	})
}

func (e *Engine) Wait() {
	e.wg.Wait()     // wait for block execution
	e.syncWg.Wait() // wait for sync
}

func (e *Engine) Process(originID flow.Identifier, event interface{}) error {
	return e.unit.Do(func() error {
<<<<<<< HEAD
		ctx := context.Background()
		var err error
		switch v := event.(type) {
		case *messages.BlockProposal:
			err = e.handleBlockProposal(ctx, v)
		case *messages.CollectionResponse:
			err = e.handleCollectionResponse(ctx, v)
		case *messages.ExecutionStateDelta:
			err = e.handleExecutionStateDelta(ctx, v, originID)
		case *messages.ExecutionStateSyncRequest:
=======
		log := e.log.With().Hex("origin", logging.ID(originID)).Logger()
		ctx := context.Background()

		var err error
		switch v := event.(type) {
		case *messages.BlockProposal:
			log.Debug().Hex("block_id", logging.Entity(v.Header)).
				Uint64("block_view", v.Header.View).
				Hex("block_proposal", logging.Entity(v.Header)).Msg("received block proposal")
			err = e.handleBlockProposal(ctx, v)
		case *messages.CollectionResponse:
			log.Debug().Hex("collection_id", logging.Entity(v.Collection)).Msg("received collection response")
			err = e.handleCollectionResponse(ctx, v)
		case *messages.ExecutionStateDelta:
			log.Debug().Hex("block_id", logging.Entity(v.Block)).Msg("received block delta")
			err = e.handleExecutionStateDelta(ctx, v, originID)
		case *messages.ExecutionStateSyncRequest:
			log.Debug().Hex("current_block_id", logging.ID(v.CurrentBlockID)).
				Hex("target_block_id", logging.ID(v.TargetBlockID)).
				Msg("received execution state sync request")
>>>>>>> 7c9ac7c3
			return e.onExecutionStateSyncRequest(ctx, originID, v)
		default:
			err = fmt.Errorf("invalid event type (%T)", event)
		}
		if err != nil {
			return fmt.Errorf("could not process event (%T): %w", event, err)
		}
		return nil
	})
}

// Main handling

func (e *Engine) handleBlockProposal(ctx context.Context, proposal *messages.BlockProposal) error {
<<<<<<< HEAD
	e.mc.NewestKnownQC(proposal.Header.View)
=======
>>>>>>> 7c9ac7c3

	block := &flow.Block{
		Header:  proposal.Header,
		Payload: proposal.Payload,
	}

	e.mc.StartBlockReceivedToExecuted(block.ID())

	executableBlock := &entity.ExecutableBlock{
		Block:               block,
		CompleteCollections: make(map[flow.Identifier]*entity.CompleteCollection),
	}

	return e.mempool.Run(
		func(
			blockByCollection *stdmap.BlockByCollectionBackdata,
			executionQueues *stdmap.QueuesBackdata,
			orphanQueues *stdmap.QueuesBackdata,
		) error {
<<<<<<< HEAD

=======
>>>>>>> 7c9ac7c3
			// synchronize DB writing to avoid tx conflicts with multiple blocks arriving fast
			err := e.blocks.Store(block)
			if err != nil {
				return fmt.Errorf("could not store block: %w", err)
			}

			// if block fits into execution queue, that's it
			if queue, added := tryEnqueue(executableBlock, executionQueues); added {
<<<<<<< HEAD
				e.log.Debug().
					Hex("block_id", logging.Entity(executableBlock.Block)).
					Msg("added block to existing execution queue")

				e.tryRequeueOrphans(executableBlock, queue, orphanQueues)
				return nil
			}

			// if block fits into orphan queues
			if queue, added := tryEnqueue(executableBlock, orphanQueues); added {
				e.log.
					Debug().
					Hex("block_id", logging.Entity(executableBlock.Block)).
					Msg("added block to existing orphan queue")

				e.tryRequeueOrphans(executableBlock, queue, orphanQueues)

				// this is only queue which grew and could trigger threshold
				if !e.syncInProgress.Load() && queue.Height() >= e.syncModeThreshold {
					e.syncInProgress.Store(true)
					// Start sync mode - initializing would require DB operation and
					// will stop processing blocks here which is exactly what we want
					e.StartSync(ctx, queue.Head.Item.(*entity.ExecutableBlock))
				}

				return nil
			}

			stateCommitment, err := e.execState.StateCommitmentByBlockID(ctx, block.Header.ParentID)
			// if state commitment doesn't exist and there are no known blocks which will produce
			// it soon (execution queue) that we save it as orphaned
			if err == storage.ErrNotFound {
=======
				e.log.Debug().Hex("block_id", logging.Entity(executableBlock.Block)).Msg("added block to existing execution queue")
				e.tryRequeueOrphans(executableBlock, queue, orphanQueues)
				return nil
			}

			// if block fits into orphan queues
			if queue, added := tryEnqueue(executableBlock, orphanQueues); added {
				e.log.Debug().Hex("block_id", logging.Entity(executableBlock.Block)).Msg("added block to existing orphan queue")
				e.tryRequeueOrphans(executableBlock, queue, orphanQueues)
				// this is only queue which grew and could trigger threshold
				if queue.Height() < e.syncModeThreshold {
					return nil
				}
				if e.syncInProgress.CAS(false, true) {
					// Start sync mode - initializing would require DB operation and will stop processing blocks here
					// which is exactly what we want
					e.StartSync(ctx, queue.Head.Item.(*entity.ExecutableBlock))
				}
				return nil
			}

			stateCommitment, err := e.execState.StateCommitmentByBlockID(ctx, block.Header.ParentID)
			// if state commitment doesn't exist and there are no known blocks which will produce
			// it soon (execution queue) that we save it as orphaned
			if errors.Is(err, storage.ErrNotFound) {
>>>>>>> 7c9ac7c3
				queue, err := enqueue(executableBlock, orphanQueues)
				if err != nil {
					panic(fmt.Sprintf("cannot add orphaned block: %s", err))
				}
<<<<<<< HEAD

				e.tryRequeueOrphans(executableBlock, queue, orphanQueues)

				e.log.Debug().
					Hex("block_id", logging.Entity(executableBlock.Block)).
					Msg("added block to new orphan queue")

				// special case when sync threshold is reached
				if queue.Height() >= e.syncModeThreshold && !e.syncInProgress.Load() {
					e.syncInProgress.Store(true)
					// Start sync mode - initializing would require DB operation and
					// will stop processing blocks here which is exactly what we want
					e.StartSync(ctx, queue.Head.Item.(*entity.ExecutableBlock))
				}

				return nil
			}

			// any other error while accessing storage - panic
			if err != nil {
				panic(fmt.Sprintf("unexpected error while accessing storage, shutting down: %v", err))
			}

			// if block has state commitment, it has all parents blocks
			err = e.sendCollectionsRequest(executableBlock, blockByCollection)
			if err != nil {
				return fmt.Errorf("cannot send collection requests: %w", err)
			}

			executableBlock.StartState = stateCommitment
			// TODO - redundant? - should always produce new queue (otherwise it would be enqueued at the beginning
			newQueue, err := enqueue(executableBlock, executionQueues)
			if err != nil {
				panic(fmt.Sprintf("cannot enqueue block for execution: %s", err))
			}

			e.log.Debug().
				Hex("block_id", logging.Entity(executableBlock.Block)).
				Msg("added block to execution queue")
=======
				e.tryRequeueOrphans(executableBlock, queue, orphanQueues)
				e.log.Debug().Hex("block_id", logging.Entity(executableBlock.Block)).Msg("added block to new orphan queue")
				// special case when sync threshold is reached
				if queue.Height() < e.syncModeThreshold {
					return nil
				}
				if e.syncInProgress.CAS(false, true) {
					// Start sync mode - initializing would require DB operation and will stop processing blocks here
					// which is exactly what we want
					e.StartSync(ctx, queue.Head.Item.(*entity.ExecutableBlock))
				}
				return nil
			}
			// any other error while accessing storage - panic
			if err != nil {
				panic(fmt.Sprintf("unexpected error while accessing storage, shutting down: %v", err))
			}

			//if block has state commitment, it has all parents blocks
			err = e.sendCollectionsRequest(executableBlock, blockByCollection)
			if err != nil {
				return fmt.Errorf("cannot send collection requests: %w", err)
			}

			executableBlock.StartState = stateCommitment
			newQueue, err := enqueue(executableBlock, executionQueues) // TODO - redundant? - should always produce new queue (otherwise it would be enqueued at the beginning)
			if err != nil {
				panic(fmt.Sprintf("cannot enqueue block for execution: %s", err))
			}
			e.log.Debug().Hex("block_id", logging.Entity(executableBlock.Block)).Msg("added block to execution queue")
>>>>>>> 7c9ac7c3

			e.tryRequeueOrphans(executableBlock, newQueue, orphanQueues)

			// If the block was empty
			if executableBlock.IsComplete() {
				e.wg.Add(1)
<<<<<<< HEAD
				go e.executeBlock(context.Background(), executableBlock)
			}

			return nil
		})
=======
				go e.executeBlock(ctx, executableBlock)
			}

			return nil
		},
	)
>>>>>>> 7c9ac7c3
}

// tryRequeueOrphans tries to put orphaned queue into other queues after a new block has been added
func (e *Engine) tryRequeueOrphans(blockify queue.Blockify, targetQueue *queue.Queue, potentialQueues *stdmap.QueuesBackdata) {
	for _, queue := range potentialQueues.All() {
		// only need to check for heads, as all children has parent already
		// there might be many queues sharing a parent
		if queue.Head.Item.ParentID() == blockify.ID() {
			err := targetQueue.Attach(queue)
			// shouldn't happen
			if err != nil {
				panic(fmt.Sprintf("internal error while joining queues"))
			}
			potentialQueues.Rem(queue.ID())
		}
	}
}

func (e *Engine) executeBlock(ctx context.Context, executableBlock *entity.ExecutableBlock) {
	defer e.wg.Done()

	span, ctx := e.tracer.StartSpanFromContext(ctx, trace.EXEExecuteBlock)
	defer span.Finish()

	view := e.execState.NewView(executableBlock.StartState)
	e.log.Info().
		Hex("block_id", logging.Entity(executableBlock.Block)).
		Msg("executing block")

	computationResult, err := e.computationManager.ComputeBlock(ctx, executableBlock, view)
	if err != nil {
		e.log.Err(err).
			Hex("block_id", logging.Entity(executableBlock.Block)).
			Msg("error while computing block")
		return
	}

	e.mc.FinishBlockReceivedToExecuted(executableBlock.Block.ID())
	e.mc.ExecutionGasUsedPerBlock(computationResult.GasUsed)
	e.mc.ExecutionStateReadsPerBlock(computationResult.StateReads)

	finalState, err := e.handleComputationResult(ctx, computationResult, executableBlock.StartState)
	if err != nil {
		e.log.Err(err).
			Hex("block_id", logging.Entity(executableBlock.Block)).
			Msg("error while handing computation results")
		return
	}

<<<<<<< HEAD
	// Pause checking disc size for now. There is a stat on the node exporter that tracts total disc space used
	// diskTotal, err := e.execState.Size()
	// if err != nil {
	// 	e.log.Err(err).Msg("could not get execution state disk size")
	// }
	// e.mc.ExecutionStateStorageDiskTotal(diskTotal)

=======
	diskTotal, err := e.execState.Size()
	if err != nil {
		e.log.Err(err).Msg("could not get execution state disk size")
	}

	e.mc.ExecutionStateStorageDiskTotal(diskTotal)
>>>>>>> 7c9ac7c3
	e.mc.ExecutionStorageStateCommitment(int64(len(finalState)))

	err = e.mempool.Run(
		func(
			blockByCollection *stdmap.BlockByCollectionBackdata,
			executionQueues *stdmap.QueuesBackdata,
			_ *stdmap.QueuesBackdata,
		) error {
			executionQueue, err := executionQueues.ByID(executableBlock.Block.ID())
			if err != nil {
				return fmt.Errorf("fatal error - executed block not present in execution queue: %w", err)
			}

			_, newQueues := executionQueue.Dismount()

			for _, queue := range newQueues {
				newExecutableBlock := queue.Head.Item.(*entity.ExecutableBlock)
				newExecutableBlock.StartState = finalState

				err = e.sendCollectionsRequest(newExecutableBlock, blockByCollection)
				if err != nil {
					return fmt.Errorf("cannot send collection requests: %w", err)
				}

				err := executionQueues.Add(queue)
				if err != nil {
					return fmt.Errorf("fatal error cannot add children block to execution queue: %w", err)
				}

				if newExecutableBlock.IsComplete() {
					e.wg.Add(1)
					go e.executeBlock(context.Background(), newExecutableBlock)
				}
			}

			executionQueues.Rem(executableBlock.Block.ID())

			return nil
		})

	if err != nil {
		e.log.Err(err).
			Hex("block_id", logging.Entity(executableBlock.Block)).
			Msg("error while requeueing blocks after execution")
	}

	e.log.Info().
		Hex("block_id", logging.Entity(executableBlock.Block)).
		Hex("final_state", finalState).
<<<<<<< HEAD
		Msg("executing block")

	e.mc.ExecutionLastExecutedBlockView(executableBlock.Block.Header.View)
=======
		Msg("block executed")
>>>>>>> 7c9ac7c3
}

func (e *Engine) handleCollectionResponse(ctx context.Context, response *messages.CollectionResponse) error {

	collection := response.Collection
	collID := collection.ID()

<<<<<<< HEAD
	return e.mempool.BlockByCollection.Run(func(backdata *stdmap.BlockByCollectionBackdata) error {
		blockByCollectionId, err := backdata.ByID(collID)
		if err != nil {
			return err
		}

		executableBlocks := blockByCollectionId.ExecutableBlocks
=======
	return e.mempool.BlockByCollection.Run(
		func(backdata *stdmap.BlockByCollectionBackdata) error {
			blockByCollectionId, err := backdata.ByID(collID)
			if err != nil {
				return err
			}
			executableBlocks := blockByCollectionId.ExecutableBlocks
>>>>>>> 7c9ac7c3

			for _, executableBlock := range executableBlocks {

				completeCollection, ok := executableBlock.CompleteCollections[collID]
				if !ok {
					return fmt.Errorf("cannot handle collection: internal inconsistency - collection pointing to block which does not contain said collection")
				}
				// already received transactions for this collection
				// TODO - check if data stored is the same
				if completeCollection.Transactions != nil {
					continue
				}

				completeCollection.Transactions = collection.Transactions

				if executableBlock.IsComplete() {

					e.log.Debug().
						Hex("block_id", logging.Entity(executableBlock.Block)).
						Msg("block complete - executing")

					if e.extensiveLogging {
						e.logExecutableBlock(executableBlock)
					}
					e.wg.Add(1)
					go e.executeBlock(ctx, executableBlock)
				}
<<<<<<< HEAD
				e.wg.Add(1)
				go e.executeBlock(context.Background(), executableBlock)
			}

		}
		backdata.Rem(collID)
=======
			}
			backdata.Rem(collID)
>>>>>>> 7c9ac7c3

			return nil
		},
	)
}

func (e *Engine) findCollectionNodesForGuarantee(
	blockID flow.Identifier,
	guarantee *flow.CollectionGuarantee,
) ([]flow.Identifier, error) {

	filter := filter.And(
		filter.HasRole(flow.RoleCollection),
		filter.HasNodeID(guarantee.SignerIDs...))

	identities, err := e.state.AtBlockID(blockID).Identities(filter)
	if err != nil {
		return nil, fmt.Errorf("could not retrieve identities (%s): %w", blockID, err)
	}

	if len(identities) < 1 {
		return nil, fmt.Errorf("no Collection identity found")
	}

	identifiers := make([]flow.Identifier, len(identities))
	for i, id := range identities {
		identifiers[i] = id.NodeID
	}

	return identifiers, nil
}

func (e *Engine) onExecutionStateSyncRequest(
	ctx context.Context,
	originID flow.Identifier,
	req *messages.ExecutionStateSyncRequest,
) error {
<<<<<<< HEAD

	e.log.Info().
		Hex("origin_id", logging.ID(originID)).
		Hex("current_block_id", logging.ID(req.CurrentBlockID)).
		Hex("target_block_id", logging.ID(req.TargetBlockID)).
		Msg("received execution state synchronization request")

=======
>>>>>>> 7c9ac7c3
	id, err := e.state.Final().Identity(originID)
	if err != nil {
		return fmt.Errorf("invalid origin id (%s): %w", id, err)
	}

	if id.Role != flow.RoleExecution {
		return fmt.Errorf("invalid role for requesting state synchronization: %s", id.Role)
	}

	err = e.stateSync.DeltaRange(
		ctx,
		req.CurrentBlockID,
		req.TargetBlockID,
		func(delta *messages.ExecutionStateDelta) error {
			e.log.Debug().
				Hex("origin_id", logging.ID(originID)).
				Hex("block_id", logging.ID(delta.Block.ID())).
				Msg("sending block delta")

			err := e.syncConduit.Submit(delta, originID)
			if err != nil {
				return fmt.Errorf("could not submit block delta: %w", err)
			}

			return nil
		},
	)
	if err != nil {
		return fmt.Errorf("failed to process block range: %w", err)
	}

	return nil
}

// tryEnqueue checks if a block fits somewhere into the already existing queues, and puts it there is so
func tryEnqueue(blockify queue.Blockify, queues *stdmap.QueuesBackdata) (*queue.Queue, bool) {
	for _, queue := range queues.All() {
		if queue.TryAdd(blockify) {
			return queue, true
		}
	}
	return nil, false
}

func newQueue(blockify queue.Blockify, queues *stdmap.QueuesBackdata) (*queue.Queue, error) {
	q := queue.NewQueue(blockify)
	return q, queues.Add(q)
}

// enqueue inserts block into matching queue or creates a new one
func enqueue(blockify queue.Blockify, queues *stdmap.QueuesBackdata) (*queue.Queue, error) {
	for _, queue := range queues.All() {
		if queue.TryAdd(blockify) {
			return queue, nil
		}
	}
	return newQueue(blockify, queues)
}

func (e *Engine) sendCollectionsRequest(
	executableBlock *entity.ExecutableBlock,
	backdata *stdmap.BlockByCollectionBackdata,
) error {

	for _, guarantee := range executableBlock.Block.Payload.Guarantees {

		// TODO: once collection can map to multiple blocks
		maybeBlockByCollection, err := backdata.ByID(guarantee.ID())

		if errors.Is(err, mempool.ErrNotFound) {

			maybeBlockByCollection = &entity.BlocksByCollection{
				CollectionID:     guarantee.ID(),
				ExecutableBlocks: make(map[flow.Identifier]*entity.ExecutableBlock),
			}

			err := backdata.Add(maybeBlockByCollection)
			if err != nil {
				return fmt.Errorf("cannot save collection-block mapping: %w", err)
			}

			collectionGuaranteesIdentifiers, err := e.findCollectionNodesForGuarantee(
				executableBlock.Block.ID(),
				guarantee,
			)
			if err != nil {
				return err
			}

			e.log.Debug().
				Hex("block_id", logging.Entity(executableBlock.Block)).
				Hex("collection_id", logging.ID(guarantee.ID())).
				Msg("requesting collection")

			err = e.collectionConduit.Submit(
				&messages.CollectionRequest{
					ID:    guarantee.ID(),
					Nonce: rand.Uint64(),
				},
				collectionGuaranteesIdentifiers...,
			)
			if err != nil {
				// TODO - this should be handled, maybe retried or put into some form of a queue
				e.log.Err(err).Msg("cannot submit collection requests")
			}

		} else if err != nil {
			return fmt.Errorf("cannot get an item from mempool: %w", err)
		}

		if _, exists := maybeBlockByCollection.ExecutableBlocks[executableBlock.ID()]; exists {
			e.log.Info().Hex("block_id", logging.Entity(executableBlock)).Msg("requesting collections for block with already pending requests. Ignoring requests.")
			continue
		}

		maybeBlockByCollection.ExecutableBlocks[executableBlock.ID()] = executableBlock

		executableBlock.CompleteCollections[guarantee.ID()] = &entity.CompleteCollection{
			Guarantee:    guarantee,
			Transactions: nil,
		}
	}

	return nil
}

func (e *Engine) ExecuteScriptAtBlockID(ctx context.Context, script []byte, blockID flow.Identifier) ([]byte, error) {

	stateCommit, err := e.execState.StateCommitmentByBlockID(ctx, blockID)
	if err != nil {
		return nil, fmt.Errorf("failed to get state commitment for block (%s): %w", blockID, err)
	}

	block, err := e.state.AtBlockID(blockID).Head()
	if err != nil {
		return nil, fmt.Errorf("failed to get block (%s): %w", blockID, err)
	}

	blockView := e.execState.NewView(stateCommit)

	return e.computationManager.ExecuteScript(script, block, blockView)
}

func (e *Engine) GetAccount(ctx context.Context, address flow.Address, blockID flow.Identifier) (*flow.Account, error) {
	stateCommit, err := e.execState.StateCommitmentByBlockID(ctx, blockID)
	if err != nil {
		return nil, fmt.Errorf("failed to get state commitment for block (%s): %w", blockID, err)
	}

	blockView := e.execState.NewView(stateCommit)

	ledgerAccess := virtualmachine.LedgerDAL{Ledger: blockView}
	return ledgerAccess.GetAccount(address), nil
}

func (e *Engine) handleComputationResult(
	ctx context.Context,
	result *execution.ComputationResult,
	startState flow.StateCommitment,
) (flow.StateCommitment, error) {

	e.log.Debug().
		Hex("block_id", logging.ID(result.ExecutableBlock.Block.ID())).
		Msg("received computation result")
<<<<<<< HEAD
	// There is one result per transaction
	e.mc.ExecutionTotalExecutedTransactions(len(result.TransactionResult))
=======
>>>>>>> 7c9ac7c3

	receipt, err := e.saveExecutionResults(
		ctx,
		result.ExecutableBlock.Block,
		result.StateSnapshots,
		result.Events,
		result.TransactionResult,
		startState,
	)
	if err != nil {
		return nil, err
	}

	err = e.providerEngine.BroadcastExecutionReceipt(ctx, receipt)
	if err != nil {
		return nil, fmt.Errorf("could not send broadcast order: %w", err)
	}

	return receipt.ExecutionResult.FinalStateCommit, nil
}

func (e *Engine) saveExecutionResults(
	ctx context.Context,
	block *flow.Block,
	stateInteractions []*delta.Snapshot,
	events []flow.Event,
	txResults []flow.TransactionResult,
	startState flow.StateCommitment,
) (*flow.ExecutionReceipt, error) {

	span, childCtx := e.tracer.StartSpanFromContext(ctx, trace.EXESaveExecutionResults)
	defer span.Finish()

	originalState := startState

	err := e.execState.PersistStateInteractions(childCtx, block.ID(), stateInteractions)
	if err != nil {
		return nil, err
	}

	chunks := make([]*flow.Chunk, len(stateInteractions))

	// TODO: check current state root == startState
	var endState flow.StateCommitment = startState

	for i, view := range stateInteractions {
		// TODO: deltas should be applied to a particular state
		var err error
		endState, err = e.execState.CommitDelta(childCtx, view.Delta, startState)
		if err != nil {
			return nil, fmt.Errorf("failed to apply chunk delta: %w", err)
		}

		chunk := generateChunk(i, startState, endState)

		// chunkDataPack
		allRegisters := view.RegisterTouches()

		values, proofs, err := e.execState.GetRegistersWithProofs(childCtx, chunk.StartState, allRegisters)
		if err != nil {
			return nil, fmt.Errorf(
<<<<<<< HEAD
				"error reading registers with proofs for chunk number [%v] of block [%x]: %w", i, block.ID(), err,
=======
				"error reading registers with proofs for chunk number [%v] of block [%x] ", i, block.ID(),
>>>>>>> 7c9ac7c3
			)
		}

		chdp := generateChunkDataPack(chunk, allRegisters, values, proofs)

		err = e.execState.PersistChunkDataPack(childCtx, chdp)
		if err != nil {
			return nil, fmt.Errorf("failed to save chunk data pack: %w", err)
		}

		// TODO use view.SpockSecret() as an input to spock generator
		chunks[i] = chunk
		startState = endState
	}

	err = e.execState.PersistStateCommitment(childCtx, block.ID(), endState)
	if err != nil {
		return nil, fmt.Errorf("failed to store state commitment: %w", err)
	}

	err = e.execState.UpdateHighestExecutedBlockIfHigher(childCtx, block.Header)
	if err != nil {
		return nil, fmt.Errorf("failed to update highest executed block: %w", err)
	}

	executionResult, err := e.generateExecutionResultForBlock(childCtx, block, chunks, endState)
	if err != nil {
		return nil, fmt.Errorf("could not generate execution result: %w", err)
	}

	receipt, err := e.generateExecutionReceipt(childCtx, executionResult)
	if err != nil {
		return nil, fmt.Errorf("could not generate execution receipt: %w", err)
	}

	err = func() error {
		span, _ := e.tracer.StartSpanFromContext(childCtx, trace.EXESaveTransactionResults)
		defer span.Finish()
<<<<<<< HEAD

		if len(events) > 0 {
			err = e.events.Store(block.ID(), events)
			if err != nil {
				return fmt.Errorf("failed to store events: %w", err)
			}
		}

		for _, te := range txResults {
			err = e.transactionResults.Store(block.ID(), &te)
			if err != nil {
				return fmt.Errorf("failed to store transaction error: %w", err)
			}
		}

		return nil
	}()
	if err != nil {
		return nil, err
	}

	e.log.Debug().
		Hex("block_id", logging.Entity(block)).
		Hex("start_state", originalState).
		Hex("final_state", endState).
		Msg("saved computation results")

	err = e.providerEngine.BroadcastExecutionReceipt(ctx, receipt)
=======

		if len(events) > 0 {
			err = e.events.Store(block.ID(), events)
			if err != nil {
				return fmt.Errorf("failed to store events: %w", err)
			}
		}

		for _, te := range txResults {
			err = e.transactionResults.Store(block.ID(), &te)
			if err != nil {
				return fmt.Errorf("failed to store transaction error: %w", err)
			}
		}

		return nil
	}()
>>>>>>> 7c9ac7c3
	if err != nil {
		return nil, err
	}

	e.log.Debug().
		Hex("block_id", logging.Entity(block)).
		Hex("start_state", originalState).
		Hex("final_state", endState).
		Msg("saved computation results")

	return receipt, nil
}

// logExecutableBlock logs all data about an executable block
// over time we should skip this
func (e *Engine) logExecutableBlock(eb *entity.ExecutableBlock) {
	// log block
	e.log.Info().
		Hex("block_id", logging.Entity(eb.Block)).
		Hex("prev_block_id", logging.ID(eb.Block.Header.ParentID)).
		Int("block_height", int(eb.Block.Header.Height)).
		Int("number_of_collections", len(eb.Collections())).
		RawJSON("block_header", logging.AsJSON(eb.Block.Header)).
		Msg("extensive log: block header")

	// logs transactions
	for i, col := range eb.Collections() {
		for j, tx := range col.Transactions {
			e.log.Info().
				Hex("block_id", logging.Entity(eb.Block)).
				Int("block_height", int(eb.Block.Header.Height)).
				Hex("prev_block_id", logging.ID(eb.Block.Header.ParentID)).
				Int("collection_index", i).
				Int("tx_index", j).
				Hex("collection_id", logging.ID(col.Guarantee.CollectionID)).
				Hex("tx_hash", logging.Entity(tx)).
				Hex("start_state_commitment", eb.StartState).
				RawJSON("transaction", logging.AsJSON(tx)).
				Msg("extensive log: executed tx content")
		}
	}
}

// generateChunk creates a chunk from the provided computation data.
func generateChunk(colIndex int, startState, endState flow.StateCommitment) *flow.Chunk {
	return &flow.Chunk{
		ChunkBody: flow.ChunkBody{
			CollectionIndex: uint(colIndex),
			StartState:      startState,
			// TODO: include event collection hash
			EventCollection: flow.ZeroID,
			// TODO: record gas used
			TotalComputationUsed: 0,
			// TODO: record number of txs
			NumberOfTransactions: 0,
		},
		Index:    0,
		EndState: endState,
	}
}

// generateExecutionResultForBlock creates new ExecutionResult for a block from
// the provided chunk results.
func (e *Engine) generateExecutionResultForBlock(
	ctx context.Context,
	block *flow.Block,
	chunks []*flow.Chunk,
	endState flow.StateCommitment,
) (*flow.ExecutionResult, error) {

	previousErID, err := e.execState.GetExecutionResultID(ctx, block.Header.ParentID)
	if err != nil {
		return nil, fmt.Errorf("could not get previous execution result ID: %w", err)
	}

	er := &flow.ExecutionResult{
		ExecutionResultBody: flow.ExecutionResultBody{
			PreviousResultID: previousErID,
			BlockID:          block.ID(),
			FinalStateCommit: endState,
			Chunks:           chunks,
		},
	}

	err = e.execState.PersistExecutionResult(ctx, block.ID(), *er)
	if err != nil {
		return nil, fmt.Errorf("could not persist execution result: %w", err)
	}

	return er, nil
}

func (e *Engine) generateExecutionReceipt(
	ctx context.Context,
	result *flow.ExecutionResult,
) (*flow.ExecutionReceipt, error) {

	receipt := &flow.ExecutionReceipt{
		ExecutionResult:   *result,
		Spocks:            nil, // TODO: include SPoCKs
		ExecutorSignature: crypto.Signature{},
		ExecutorID:        e.me.NodeID(),
	}

	// generates a signature over the execution result
	b, err := encoding.DefaultEncoder.Encode(receipt.Body())
	if err != nil {
		return nil, fmt.Errorf("could not encode execution result: %w", err)
	}
	sig, err := e.me.Sign(b, e.receiptHasher)
	if err != nil {
		return nil, fmt.Errorf("could not sign execution result: %w", err)
	}

	receipt.ExecutorSignature = sig

	return receipt, nil
}

func (e *Engine) StartSync(ctx context.Context, firstKnown *entity.ExecutableBlock) {
	// find latest finalized block with state commitment
	// this way we maximise chance of path existing between it and fresh one
	// TODO - this doesn't make sense if we treat every block as finalized (MVP)

	targetBlockID := firstKnown.Block.Header.ParentID

	e.syncTargetBlockID.Store(targetBlockID)

	e.log.Info().Msg("starting state synchronisation")

	lastExecutedHeight, lastExecutedBlockID, err := e.execState.GetHighestExecutedBlockID(ctx)
	if err != nil {
		e.log.Fatal().Err(err).Msg("error while starting sync - cannot find highest executed block")
	}

	e.log.Debug().Msgf("sync from height %d to height %d", lastExecutedHeight, firstKnown.Block.Header.Height-1)

	otherNodes, err := e.state.Final().Identities(filter.And(filter.HasRole(flow.RoleExecution), e.me.NotMeFilter()))
	if err != nil {
		e.log.Fatal().Err(err).Msg("error while finding other execution nodes identities")
		return
	}

	if len(otherNodes) < 1 {
		e.log.Fatal().Err(err).Msg("no other execution nodes to sync from")
	}

	// select other node at random
	// TODO - protocol which surveys other nodes for state
	// TODO - ability to sync from multiple servers
	otherNodeIdentity := otherNodes[rand.Intn(len(otherNodes))]

<<<<<<< HEAD
	e.log.Debug().
		Hex("target_node", logging.Entity(otherNodeIdentity)).
		Msg("requesting sync from node")

	err = e.syncConduit.Submit(&messages.ExecutionStateSyncRequest{
=======
	exeStateReq := messages.ExecutionStateSyncRequest{
>>>>>>> 7c9ac7c3
		CurrentBlockID: lastExecutedBlockID,
		TargetBlockID:  targetBlockID,
	}

	e.log.Debug().
		Hex("target_node", logging.Entity(otherNodeIdentity)).
		Hex("current_block_id", logging.ID(exeStateReq.CurrentBlockID)).
		Hex("target_block_id", logging.ID(exeStateReq.TargetBlockID)).
		Msg("requesting execution state sync")

	err = e.syncConduit.Submit(&exeStateReq, otherNodeIdentity.NodeID)

	if err != nil {
		e.log.Fatal().
			Err(err).
			Str("target_node_id", otherNodeIdentity.NodeID.String()).
			Msg("error while requesting state sync from other node")
	}
}

func (e *Engine) handleExecutionStateDelta(
	ctx context.Context,
	executionStateDelta *messages.ExecutionStateDelta,
	originID flow.Identifier,
) error {
<<<<<<< HEAD

	e.log.Debug().Hex("block_id", logging.Entity(executionStateDelta.Block)).Msg("received sync delta")
=======
>>>>>>> 7c9ac7c3

	return e.mempool.SyncQueues.Run(func(backdata *stdmap.QueuesBackdata) error {

		// try enqueue
		if queue, added := tryEnqueue(executionStateDelta, backdata); added {
			e.log.Debug().
				Hex("block_id", logging.Entity(executionStateDelta.Block)).
				Msg("added block to existing orphan queue")

			e.tryRequeueOrphans(executionStateDelta, queue, backdata)
			return nil
		}

		stateCommitment, err := e.execState.StateCommitmentByBlockID(ctx, executionStateDelta.ParentID())
		// if state commitment doesn't exist and there are no known deltas which will produce
		// it soon (sync queue) that we save it as orphaned
		if errors.Is(err, storage.ErrNotFound) {
			_, err := enqueue(executionStateDelta, backdata)
			if err != nil {
				panic(fmt.Sprintf("cannot create new queue for sync delta: %s", err))
			}
			return nil
		}
		if err != nil {
			panic(fmt.Sprintf("unexpected error while accessing storage for sync deltas, shutting down: %v", err))
		}

		newQueue, err := enqueue(executionStateDelta, backdata) // TODO - redundant? - should always produce new queue (otherwise it would be enqueued at the beginning)
		if err != nil {
			panic(fmt.Sprintf("cannot enqueue sync delta: %s", err))
		}

		e.tryRequeueOrphans(executionStateDelta, newQueue, backdata)

		if !bytes.Equal(stateCommitment, executionStateDelta.StartState) {
			return fmt.Errorf("internal incosistency with delta - state commitment for parent retirieved from DB different from start state in delta! ")
		}

		e.syncWg.Add(1)
		go e.saveDelta(ctx, executionStateDelta)

		return nil
	})
}

func (e *Engine) saveDelta(ctx context.Context, executionStateDelta *messages.ExecutionStateDelta) {

	defer e.syncWg.Done()

	// synchronize DB writing to avoid tx conflicts with multiple blocks arriving fast
	err := e.blocks.Store(executionStateDelta.Block)
	if err != nil {
		e.log.Fatal().Hex("block_id", logging.Entity(executionStateDelta.Block)).
			Err(err).Msg("could  not store block from delta")
	}

	// TODO - validate state sync, reject invalid messages, change provider
	executionReceipt, err := e.saveExecutionResults(
		ctx,
		executionStateDelta.Block,
		executionStateDelta.StateInteractions,
		executionStateDelta.Events,
		executionStateDelta.TransactionResults,
		executionStateDelta.StartState,
	)
	if err != nil {
		e.log.Fatal().Hex("block_id", logging.Entity(executionStateDelta.Block)).Err(err).Msg("fatal error while processing sync message")
	}

	if !bytes.Equal(executionReceipt.ExecutionResult.FinalStateCommit, executionStateDelta.EndState) {
		e.log.Fatal().Hex("block_id", logging.Entity(executionStateDelta.Block)).
			Hex("saved_state", executionReceipt.ExecutionResult.FinalStateCommit).
			Hex("delta_end_state", executionStateDelta.EndState).
			Hex("delta_start_state", executionStateDelta.StartState).
			Err(err).Msg("processing sync message produced unexpected state commitment")
	}

	targetBlockID := e.syncTargetBlockID.Load().(flow.Identifier)

	// last block was saved
	if targetBlockID == executionStateDelta.Block.ID() {

		err = e.mempool.Run(
			func(
				blockByCollection *stdmap.BlockByCollectionBackdata,
				executionQueues *stdmap.QueuesBackdata,
				orphanQueues *stdmap.QueuesBackdata,
			) error {
				var syncedQueue *queue.Queue
				hadQueue := false

				for _, q := range orphanQueues.All() {
					if q.Head.Item.(*entity.ExecutableBlock).Block.Header.ParentID == targetBlockID {
						syncedQueue = q
						hadQueue = true
						break
					}
				}
				if !hadQueue {
					panic(fmt.Sprintf("orphan queues do not contain final block ID (%s)", targetBlockID))
				}

				orphanQueues.Rem(syncedQueue.ID())

				// if the state we generated from applying this is not equal to EndState we would have panicked earlier
				executableBlock := syncedQueue.Head.Item.(*entity.ExecutableBlock)
				executableBlock.StartState = executionStateDelta.EndState

				err = e.sendCollectionsRequest(executableBlock, blockByCollection)
				if err != nil {
					return fmt.Errorf("cannot send collection requests: %w", err)
				}

				if executableBlock.IsComplete() {
					err = executionQueues.Add(syncedQueue)
					if err != nil {
						panic(fmt.Sprintf("cannot add queue to execution queues"))
					}

					e.log.Debug().Hex("block_id", logging.Entity(executableBlock.Block)).Msg("block complete - executing")

					e.wg.Add(1)
					go e.executeBlock(context.Background(), executableBlock)
				}

				return nil
			})

		if err != nil {
			e.log.Err(err).Hex("block_id", logging.Entity(executionStateDelta.Block)).Msg("error while processing final target sync block")
		}

		return
	}

	err = e.mempool.SyncQueues.Run(func(backdata *stdmap.QueuesBackdata) error {

		executionQueue, err := backdata.ByID(executionStateDelta.Block.ID())
		if err != nil {
			return fmt.Errorf("fatal error - synced delta not present in sync queue: %w", err)
		}
		_, newQueues := executionQueue.Dismount()
		for _, queue := range newQueues {
			if !bytes.Equal(
				queue.Head.Item.(*messages.ExecutionStateDelta).StartState,
				executionReceipt.ExecutionResult.FinalStateCommit,
			) {
				return fmt.Errorf("internal incosistency with delta - state commitment for after applying delta different from start state of next one! ")
			}

			err := backdata.Add(queue)
			if err != nil {
				return fmt.Errorf("fatal error cannot add children block to sync queue: %w", err)
			}

			e.syncWg.Add(1)
			go e.saveDelta(ctx, queue.Head.Item.(*messages.ExecutionStateDelta))
		}
		backdata.Rem(executionStateDelta.Block.ID())
		return nil
	})

	if err != nil {
		e.log.Err(err).
			Hex("block_id", logging.Entity(executionStateDelta.Block)).
			Msg("error while requeueing delta after saving")
	}

	e.log.Debug().Hex("block_id", logging.Entity(executionStateDelta.Block)).Msg("finished processing sync delta")
}

// generateChunkDataPack creates a chunk data pack
func generateChunkDataPack(
	chunk *flow.Chunk,
	registers []flow.RegisterID,
	values []flow.RegisterValue,
	proofs []flow.StorageProof,
) *flow.ChunkDataPack {
	regTs := make([]flow.RegisterTouch, len(registers))
	for i, reg := range registers {
		regTs[i] = flow.RegisterTouch{RegisterID: reg,
			Value: values[i],
			Proof: proofs[i],
		}
	}
	return &flow.ChunkDataPack{
		ChunkID:         chunk.ID(),
		StartState:      chunk.StartState,
		RegisterTouches: regTs,
	}
}<|MERGE_RESOLUTION|>--- conflicted
+++ resolved
@@ -3,10 +3,7 @@
 import (
 	"bytes"
 	"context"
-<<<<<<< HEAD
-=======
 	"errors"
->>>>>>> 7c9ac7c3
 	"fmt"
 	"math/rand"
 	"sync"
@@ -177,18 +174,6 @@
 
 func (e *Engine) Process(originID flow.Identifier, event interface{}) error {
 	return e.unit.Do(func() error {
-<<<<<<< HEAD
-		ctx := context.Background()
-		var err error
-		switch v := event.(type) {
-		case *messages.BlockProposal:
-			err = e.handleBlockProposal(ctx, v)
-		case *messages.CollectionResponse:
-			err = e.handleCollectionResponse(ctx, v)
-		case *messages.ExecutionStateDelta:
-			err = e.handleExecutionStateDelta(ctx, v, originID)
-		case *messages.ExecutionStateSyncRequest:
-=======
 		log := e.log.With().Hex("origin", logging.ID(originID)).Logger()
 		ctx := context.Background()
 
@@ -209,7 +194,6 @@
 			log.Debug().Hex("current_block_id", logging.ID(v.CurrentBlockID)).
 				Hex("target_block_id", logging.ID(v.TargetBlockID)).
 				Msg("received execution state sync request")
->>>>>>> 7c9ac7c3
 			return e.onExecutionStateSyncRequest(ctx, originID, v)
 		default:
 			err = fmt.Errorf("invalid event type (%T)", event)
@@ -224,10 +208,7 @@
 // Main handling
 
 func (e *Engine) handleBlockProposal(ctx context.Context, proposal *messages.BlockProposal) error {
-<<<<<<< HEAD
 	e.mc.NewestKnownQC(proposal.Header.View)
-=======
->>>>>>> 7c9ac7c3
 
 	block := &flow.Block{
 		Header:  proposal.Header,
@@ -247,10 +228,6 @@
 			executionQueues *stdmap.QueuesBackdata,
 			orphanQueues *stdmap.QueuesBackdata,
 		) error {
-<<<<<<< HEAD
-
-=======
->>>>>>> 7c9ac7c3
 			// synchronize DB writing to avoid tx conflicts with multiple blocks arriving fast
 			err := e.blocks.Store(block)
 			if err != nil {
@@ -259,40 +236,6 @@
 
 			// if block fits into execution queue, that's it
 			if queue, added := tryEnqueue(executableBlock, executionQueues); added {
-<<<<<<< HEAD
-				e.log.Debug().
-					Hex("block_id", logging.Entity(executableBlock.Block)).
-					Msg("added block to existing execution queue")
-
-				e.tryRequeueOrphans(executableBlock, queue, orphanQueues)
-				return nil
-			}
-
-			// if block fits into orphan queues
-			if queue, added := tryEnqueue(executableBlock, orphanQueues); added {
-				e.log.
-					Debug().
-					Hex("block_id", logging.Entity(executableBlock.Block)).
-					Msg("added block to existing orphan queue")
-
-				e.tryRequeueOrphans(executableBlock, queue, orphanQueues)
-
-				// this is only queue which grew and could trigger threshold
-				if !e.syncInProgress.Load() && queue.Height() >= e.syncModeThreshold {
-					e.syncInProgress.Store(true)
-					// Start sync mode - initializing would require DB operation and
-					// will stop processing blocks here which is exactly what we want
-					e.StartSync(ctx, queue.Head.Item.(*entity.ExecutableBlock))
-				}
-
-				return nil
-			}
-
-			stateCommitment, err := e.execState.StateCommitmentByBlockID(ctx, block.Header.ParentID)
-			// if state commitment doesn't exist and there are no known blocks which will produce
-			// it soon (execution queue) that we save it as orphaned
-			if err == storage.ErrNotFound {
-=======
 				e.log.Debug().Hex("block_id", logging.Entity(executableBlock.Block)).Msg("added block to existing execution queue")
 				e.tryRequeueOrphans(executableBlock, queue, orphanQueues)
 				return nil
@@ -318,52 +261,10 @@
 			// if state commitment doesn't exist and there are no known blocks which will produce
 			// it soon (execution queue) that we save it as orphaned
 			if errors.Is(err, storage.ErrNotFound) {
->>>>>>> 7c9ac7c3
 				queue, err := enqueue(executableBlock, orphanQueues)
 				if err != nil {
 					panic(fmt.Sprintf("cannot add orphaned block: %s", err))
 				}
-<<<<<<< HEAD
-
-				e.tryRequeueOrphans(executableBlock, queue, orphanQueues)
-
-				e.log.Debug().
-					Hex("block_id", logging.Entity(executableBlock.Block)).
-					Msg("added block to new orphan queue")
-
-				// special case when sync threshold is reached
-				if queue.Height() >= e.syncModeThreshold && !e.syncInProgress.Load() {
-					e.syncInProgress.Store(true)
-					// Start sync mode - initializing would require DB operation and
-					// will stop processing blocks here which is exactly what we want
-					e.StartSync(ctx, queue.Head.Item.(*entity.ExecutableBlock))
-				}
-
-				return nil
-			}
-
-			// any other error while accessing storage - panic
-			if err != nil {
-				panic(fmt.Sprintf("unexpected error while accessing storage, shutting down: %v", err))
-			}
-
-			// if block has state commitment, it has all parents blocks
-			err = e.sendCollectionsRequest(executableBlock, blockByCollection)
-			if err != nil {
-				return fmt.Errorf("cannot send collection requests: %w", err)
-			}
-
-			executableBlock.StartState = stateCommitment
-			// TODO - redundant? - should always produce new queue (otherwise it would be enqueued at the beginning
-			newQueue, err := enqueue(executableBlock, executionQueues)
-			if err != nil {
-				panic(fmt.Sprintf("cannot enqueue block for execution: %s", err))
-			}
-
-			e.log.Debug().
-				Hex("block_id", logging.Entity(executableBlock.Block)).
-				Msg("added block to execution queue")
-=======
 				e.tryRequeueOrphans(executableBlock, queue, orphanQueues)
 				e.log.Debug().Hex("block_id", logging.Entity(executableBlock.Block)).Msg("added block to new orphan queue")
 				// special case when sync threshold is reached
@@ -382,7 +283,7 @@
 				panic(fmt.Sprintf("unexpected error while accessing storage, shutting down: %v", err))
 			}
 
-			//if block has state commitment, it has all parents blocks
+			// rif block has state commitment, it has all parents blocks
 			err = e.sendCollectionsRequest(executableBlock, blockByCollection)
 			if err != nil {
 				return fmt.Errorf("cannot send collection requests: %w", err)
@@ -394,27 +295,18 @@
 				panic(fmt.Sprintf("cannot enqueue block for execution: %s", err))
 			}
 			e.log.Debug().Hex("block_id", logging.Entity(executableBlock.Block)).Msg("added block to execution queue")
->>>>>>> 7c9ac7c3
 
 			e.tryRequeueOrphans(executableBlock, newQueue, orphanQueues)
 
 			// If the block was empty
 			if executableBlock.IsComplete() {
 				e.wg.Add(1)
-<<<<<<< HEAD
-				go e.executeBlock(context.Background(), executableBlock)
-			}
-
-			return nil
-		})
-=======
 				go e.executeBlock(ctx, executableBlock)
 			}
 
 			return nil
 		},
 	)
->>>>>>> 7c9ac7c3
 }
 
 // tryRequeueOrphans tries to put orphaned queue into other queues after a new block has been added
@@ -464,7 +356,6 @@
 		return
 	}
 
-<<<<<<< HEAD
 	// Pause checking disc size for now. There is a stat on the node exporter that tracts total disc space used
 	// diskTotal, err := e.execState.Size()
 	// if err != nil {
@@ -472,14 +363,6 @@
 	// }
 	// e.mc.ExecutionStateStorageDiskTotal(diskTotal)
 
-=======
-	diskTotal, err := e.execState.Size()
-	if err != nil {
-		e.log.Err(err).Msg("could not get execution state disk size")
-	}
-
-	e.mc.ExecutionStateStorageDiskTotal(diskTotal)
->>>>>>> 7c9ac7c3
 	e.mc.ExecutionStorageStateCommitment(int64(len(finalState)))
 
 	err = e.mempool.Run(
@@ -529,13 +412,9 @@
 	e.log.Info().
 		Hex("block_id", logging.Entity(executableBlock.Block)).
 		Hex("final_state", finalState).
-<<<<<<< HEAD
-		Msg("executing block")
+		Msg("block executed")
 
 	e.mc.ExecutionLastExecutedBlockView(executableBlock.Block.Header.View)
-=======
-		Msg("block executed")
->>>>>>> 7c9ac7c3
 }
 
 func (e *Engine) handleCollectionResponse(ctx context.Context, response *messages.CollectionResponse) error {
@@ -543,15 +422,6 @@
 	collection := response.Collection
 	collID := collection.ID()
 
-<<<<<<< HEAD
-	return e.mempool.BlockByCollection.Run(func(backdata *stdmap.BlockByCollectionBackdata) error {
-		blockByCollectionId, err := backdata.ByID(collID)
-		if err != nil {
-			return err
-		}
-
-		executableBlocks := blockByCollectionId.ExecutableBlocks
-=======
 	return e.mempool.BlockByCollection.Run(
 		func(backdata *stdmap.BlockByCollectionBackdata) error {
 			blockByCollectionId, err := backdata.ByID(collID)
@@ -559,7 +429,6 @@
 				return err
 			}
 			executableBlocks := blockByCollectionId.ExecutableBlocks
->>>>>>> 7c9ac7c3
 
 			for _, executableBlock := range executableBlocks {
 
@@ -587,17 +456,10 @@
 					e.wg.Add(1)
 					go e.executeBlock(ctx, executableBlock)
 				}
-<<<<<<< HEAD
-				e.wg.Add(1)
-				go e.executeBlock(context.Background(), executableBlock)
-			}
-
-		}
-		backdata.Rem(collID)
-=======
-			}
+
+			}
+
 			backdata.Rem(collID)
->>>>>>> 7c9ac7c3
 
 			return nil
 		},
@@ -635,16 +497,6 @@
 	originID flow.Identifier,
 	req *messages.ExecutionStateSyncRequest,
 ) error {
-<<<<<<< HEAD
-
-	e.log.Info().
-		Hex("origin_id", logging.ID(originID)).
-		Hex("current_block_id", logging.ID(req.CurrentBlockID)).
-		Hex("target_block_id", logging.ID(req.TargetBlockID)).
-		Msg("received execution state synchronization request")
-
-=======
->>>>>>> 7c9ac7c3
 	id, err := e.state.Final().Identity(originID)
 	if err != nil {
 		return fmt.Errorf("invalid origin id (%s): %w", id, err)
@@ -809,11 +661,8 @@
 	e.log.Debug().
 		Hex("block_id", logging.ID(result.ExecutableBlock.Block.ID())).
 		Msg("received computation result")
-<<<<<<< HEAD
 	// There is one result per transaction
 	e.mc.ExecutionTotalExecutedTransactions(len(result.TransactionResult))
-=======
->>>>>>> 7c9ac7c3
 
 	receipt, err := e.saveExecutionResults(
 		ctx,
@@ -875,11 +724,7 @@
 		values, proofs, err := e.execState.GetRegistersWithProofs(childCtx, chunk.StartState, allRegisters)
 		if err != nil {
 			return nil, fmt.Errorf(
-<<<<<<< HEAD
 				"error reading registers with proofs for chunk number [%v] of block [%x]: %w", i, block.ID(), err,
-=======
-				"error reading registers with proofs for chunk number [%v] of block [%x] ", i, block.ID(),
->>>>>>> 7c9ac7c3
 			)
 		}
 
@@ -918,7 +763,6 @@
 	err = func() error {
 		span, _ := e.tracer.StartSpanFromContext(childCtx, trace.EXESaveTransactionResults)
 		defer span.Finish()
-<<<<<<< HEAD
 
 		if len(events) > 0 {
 			err = e.events.Store(block.ID(), events)
@@ -936,36 +780,6 @@
 
 		return nil
 	}()
-	if err != nil {
-		return nil, err
-	}
-
-	e.log.Debug().
-		Hex("block_id", logging.Entity(block)).
-		Hex("start_state", originalState).
-		Hex("final_state", endState).
-		Msg("saved computation results")
-
-	err = e.providerEngine.BroadcastExecutionReceipt(ctx, receipt)
-=======
-
-		if len(events) > 0 {
-			err = e.events.Store(block.ID(), events)
-			if err != nil {
-				return fmt.Errorf("failed to store events: %w", err)
-			}
-		}
-
-		for _, te := range txResults {
-			err = e.transactionResults.Store(block.ID(), &te)
-			if err != nil {
-				return fmt.Errorf("failed to store transaction error: %w", err)
-			}
-		}
-
-		return nil
-	}()
->>>>>>> 7c9ac7c3
 	if err != nil {
 		return nil, err
 	}
@@ -1118,15 +932,7 @@
 	// TODO - ability to sync from multiple servers
 	otherNodeIdentity := otherNodes[rand.Intn(len(otherNodes))]
 
-<<<<<<< HEAD
-	e.log.Debug().
-		Hex("target_node", logging.Entity(otherNodeIdentity)).
-		Msg("requesting sync from node")
-
-	err = e.syncConduit.Submit(&messages.ExecutionStateSyncRequest{
-=======
 	exeStateReq := messages.ExecutionStateSyncRequest{
->>>>>>> 7c9ac7c3
 		CurrentBlockID: lastExecutedBlockID,
 		TargetBlockID:  targetBlockID,
 	}
@@ -1152,11 +958,6 @@
 	executionStateDelta *messages.ExecutionStateDelta,
 	originID flow.Identifier,
 ) error {
-<<<<<<< HEAD
-
-	e.log.Debug().Hex("block_id", logging.Entity(executionStateDelta.Block)).Msg("received sync delta")
-=======
->>>>>>> 7c9ac7c3
 
 	return e.mempool.SyncQueues.Run(func(backdata *stdmap.QueuesBackdata) error {
 
