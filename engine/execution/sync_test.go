--- conflicted
+++ resolved
@@ -48,91 +48,47 @@
 	col4 := flow.Collection{Transactions: []*flow.TransactionBody{&tx4}}
 
 	//Create three blocks, with one tx each
-	block1 := &flow.Block{
-<<<<<<< HEAD
-		Header: flow.Header{
-			ChainID:  genesis.ChainID,
-=======
-		Header: &flow.Header{
->>>>>>> 2452d92c
-			ParentID: genesis.ID(),
-			View:     42,
-			Height:   1,
-		},
-		Payload: &flow.Payload{
-			Guarantees: []*flow.CollectionGuarantee{
-				{
-					CollectionID: col1.ID(),
-					SignerIDs:    []flow.Identifier{colID.NodeID},
-				},
+	block1 := unittest.BlockWithParentFixture(genesis.Header)
+	block1.Header.View = 42
+	block1.SetPayload(flow.Payload{
+		Guarantees: []*flow.CollectionGuarantee{
+			{
+				CollectionID: col1.ID(),
+				SignerIDs:    []flow.Identifier{colID.NodeID},
 			},
 		},
-	}
-	block1.Header.PayloadHash = block1.Payload.Hash()
+	})
 
-	block2 := &flow.Block{
-<<<<<<< HEAD
-		Header: flow.Header{
-			ChainID:  genesis.ChainID,
-=======
-		Header: &flow.Header{
->>>>>>> 2452d92c
-			ParentID: block1.ID(),
-			View:     44,
-			Height:   2,
-		},
-		Payload: &flow.Payload{
-			Guarantees: []*flow.CollectionGuarantee{
-				{
-					CollectionID: col2.ID(),
-					SignerIDs:    []flow.Identifier{colID.NodeID},
-				},
+	block2 := unittest.BlockWithParentFixture(block1.Header)
+	block2.Header.View = 44
+	block2.SetPayload(flow.Payload{
+		Guarantees: []*flow.CollectionGuarantee{
+			{
+				CollectionID: col2.ID(),
+				SignerIDs:    []flow.Identifier{colID.NodeID},
 			},
 		},
-	}
-	block2.Header.PayloadHash = block2.Payload.Hash()
+	})
 
-	block3 := &flow.Block{
-<<<<<<< HEAD
-		Header: flow.Header{
-			ChainID:  genesis.ChainID,
-=======
-		Header: &flow.Header{
->>>>>>> 2452d92c
-			ParentID: block2.ID(),
-			View:     45,
-			Height:   3,
-		},
-		Payload: &flow.Payload{},
-	}
-	block3.Header.PayloadHash = block3.Payload.Hash()
+	block3 := unittest.BlockWithParentFixture(block2.Header)
+	block3.Header.View = 45
+	block3.SetPayload(flow.Payload{})
 
-	block4 := &flow.Block{
-<<<<<<< HEAD
-		Header: flow.Header{
-			ChainID:  genesis.ChainID,
-=======
-		Header: &flow.Header{
->>>>>>> 2452d92c
-			ParentID: block3.ID(),
-			View:     46,
-			Height:   4,
-		},
-		Payload: &flow.Payload{
-			Guarantees: []*flow.CollectionGuarantee{
-				{
-					CollectionID: col4.ID(),
-					SignerIDs:    []flow.Identifier{colID.NodeID},
-				},
+	block4 := unittest.BlockWithParentFixture(block3.Header)
+	block4.Header.View = 46
+	block4.SetPayload(flow.Payload{
+		Guarantees: []*flow.CollectionGuarantee{
+			{
+				CollectionID: col4.ID(),
+				SignerIDs:    []flow.Identifier{colID.NodeID},
 			},
 		},
-	}
-	block4.Header.PayloadHash = block4.Payload.Hash()
+	})
 
-	proposal1 := unittest.ProposalFromBlock(block1)
-	proposal2 := unittest.ProposalFromBlock(block2)
-	proposal3 := unittest.ProposalFromBlock(block3)
-	proposal4 := unittest.ProposalFromBlock(block4)
+	proposal1 := unittest.ProposalFromBlock(&block1)
+	proposal2 := unittest.ProposalFromBlock(&block2)
+	proposal3 := unittest.ProposalFromBlock(&block3)
+	proposal4 := unittest.ProposalFromBlock(&block4)
 
 	fmt.Printf("block0 ID %x parent %x\n", genesis.ID(), genesis.Header.ParentID)
 	fmt.Printf("block1 ID %x parent %x\n", block1.ID(), block1.Header.ParentID)
