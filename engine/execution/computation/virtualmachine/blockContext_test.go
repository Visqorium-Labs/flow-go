package virtualmachine_test

import (
	"fmt"
	"math/rand"
	"strings"
	"testing"
	"time"

	"github.com/onflow/cadence"
	jsoncdc "github.com/onflow/cadence/encoding/json"
	"github.com/onflow/cadence/runtime"
	"github.com/stretchr/testify/assert"
	"github.com/stretchr/testify/require"

	"github.com/dapperlabs/flow-go/crypto"
	"github.com/dapperlabs/flow-go/crypto/hash"
	"github.com/dapperlabs/flow-go/engine/execution/computation/virtualmachine"
	execTestutil "github.com/dapperlabs/flow-go/engine/execution/testutil"
	"github.com/dapperlabs/flow-go/model/flow"
	"github.com/dapperlabs/flow-go/utils/unittest"
)

func TestBlockContext_ExecuteTransaction(t *testing.T) {
	// seed the RNG
	rand.Seed(time.Now().UnixNano())
	rt := runtime.NewInterpreterRuntime()

	h := unittest.BlockHeaderFixture()

	vm, err := virtualmachine.New(rt)
	require.NoError(t, err)
	bc := vm.NewBlockContext(&h)

	t.Run("transaction success", func(t *testing.T) {
		tx := flow.NewTransactionBody().
			SetScript([]byte(`
                transaction {
                  prepare(signer: AuthAccount) {}
                }
            `)).
			AddAuthorizer(unittest.AddressFixture())
<<<<<<< HEAD
=======

		err := execTestutil.SignTransactionByRoot(tx, 0)
		require.NoError(t, err)
>>>>>>> 4eb2bd45

		ledger, err := execTestutil.RootBootstrappedLedger()
		require.NoError(t, err)

		result, err := bc.ExecuteTransaction(ledger, tx)

		assert.NoError(t, err)
		assert.True(t, result.Succeeded())
		assert.Nil(t, result.Error)
	})

	t.Run("transaction failure", func(t *testing.T) {
		tx := flow.NewTransactionBody().
			SetScript([]byte(`
                transaction {
                  var x: Int

                  prepare(signer: AuthAccount) {
                    self.x = 0
                  }

                  execute {
                    self.x = 1
                  }

                  post {
                    self.x == 2
                  }
                }
            `))

		err := execTestutil.SignTransactionByRoot(tx, 0)
		require.NoError(t, err)

		ledger, err := execTestutil.RootBootstrappedLedger()
		require.NoError(t, err)

		result, err := bc.ExecuteTransaction(ledger, tx)

		assert.NoError(t, err)
		assert.False(t, result.Succeeded())
		assert.NotNil(t, result.Error)
	})

	t.Run("transaction logs", func(t *testing.T) {
		tx := flow.NewTransactionBody().
			SetScript([]byte(`
                transaction {
                  execute {
				    log("foo")
				    log("bar")
				  }
                }
            `))
<<<<<<< HEAD
=======

		err := execTestutil.SignTransactionByRoot(tx, 0)
		require.NoError(t, err)
>>>>>>> 4eb2bd45

		ledger, err := execTestutil.RootBootstrappedLedger()
		require.NoError(t, err)

		result, err := bc.ExecuteTransaction(ledger, tx)
		assert.NoError(t, err)

		require.Len(t, result.Logs, 2)
		assert.Equal(t, "\"foo\"", result.Logs[0])
		assert.Equal(t, "\"bar\"", result.Logs[1])
	})

	t.Run("transaction events", func(t *testing.T) {
		tx := flow.NewTransactionBody().
			SetScript([]byte(`
                transaction {
                  execute {
				    AuthAccount(publicKeys: [], code: [])
				  }
                }
            `))
<<<<<<< HEAD
=======

		err := execTestutil.SignTransactionByRoot(tx, 0)
		require.NoError(t, err)
>>>>>>> 4eb2bd45

		ledger, err := execTestutil.RootBootstrappedLedger()
		require.NoError(t, err)

		result, err := bc.ExecuteTransaction(ledger, tx)
		assert.NoError(t, err)

		assert.True(t, result.Succeeded())
		assert.Nil(t, result.Error)

		require.Len(t, result.Events, 1)
		assert.EqualValues(t, "flow.AccountCreated", result.Events[0].EventType.ID())
	})
}

func TestBlockContext_ExecuteTransaction_WithArguments(t *testing.T) {
	rt := runtime.NewInterpreterRuntime()

	h := unittest.BlockHeaderFixture()

<<<<<<< HEAD
	vm := virtualmachine.New(rt)
=======
	vm, err := virtualmachine.New(rt)
	assert.NoError(t, err)
>>>>>>> 4eb2bd45
	bc := vm.NewBlockContext(&h)

	arg1, _ := jsoncdc.Encode(cadence.NewInt(42))
	arg2, _ := jsoncdc.Encode(cadence.NewString("foo"))

	var transactionArgsTests = []struct {
		label       string
		script      string
		args        [][]byte
		authorizers []flow.Address
		check       func(t *testing.T, result *virtualmachine.TransactionResult)
	}{
		{
			label:  "no parameters",
			script: `transaction { execute { log("Hello, World!") } }`,
			args:   [][]byte{arg1},
			check: func(t *testing.T, result *virtualmachine.TransactionResult) {
<<<<<<< HEAD
				assert.Error(t, result.Error)
=======
				assert.NotNil(t, result.Error)
>>>>>>> 4eb2bd45
			},
		},
		{
			label:  "single parameter",
			script: `transaction(x: Int) { execute { log(x) } }`,
			args:   [][]byte{arg1},
			check: func(t *testing.T, result *virtualmachine.TransactionResult) {
<<<<<<< HEAD
				require.NoError(t, result.Error)
=======
				require.Nil(t, result.Error)
>>>>>>> 4eb2bd45
				require.Len(t, result.Logs, 1)
				assert.Equal(t, "42", result.Logs[0])
			},
		},
		{
			label:  "multiple parameters",
			script: `transaction(x: Int, y: String) { execute { log(x); log(y) } }`,
			args:   [][]byte{arg1, arg2},
			check: func(t *testing.T, result *virtualmachine.TransactionResult) {
<<<<<<< HEAD
				require.NoError(t, result.Error)
=======
				require.Nil(t, result.Error)
>>>>>>> 4eb2bd45
				require.Len(t, result.Logs, 2)
				assert.Equal(t, "42", result.Logs[0])
				assert.Equal(t, `"foo"`, result.Logs[1])
			},
		},
		{
			label: "parameters and authorizer",
			script: `
<<<<<<< HEAD
				transaction(x: Int, y: String) { 
					prepare(acct: AuthAccount) { log(acct.address) } 
=======
				transaction(x: Int, y: String) {
					prepare(acct: AuthAccount) { log(acct.address) }
>>>>>>> 4eb2bd45
					execute { log(x); log(y) }
				}`,
			args:        [][]byte{arg1, arg2},
			authorizers: []flow.Address{flow.HexToAddress("01")},
			check: func(t *testing.T, result *virtualmachine.TransactionResult) {
<<<<<<< HEAD
				require.NoError(t, result.Error)
=======
				require.Nil(t, result.Error)
>>>>>>> 4eb2bd45
				assert.ElementsMatch(t, []string{"0x1", "42", `"foo"`}, result.Logs)
			},
		},
	}

	for _, tt := range transactionArgsTests {
		t.Run(tt.label, func(t *testing.T) {
			tx := flow.NewTransactionBody().
				SetScript([]byte(tt.script)).
				SetArguments(tt.args)

			for _, authorizer := range tt.authorizers {
				tx.AddAuthorizer(authorizer)
			}

<<<<<<< HEAD
			ledger := make(virtualmachine.MapLedger)
=======
			ledger, err := execTestutil.RootBootstrappedLedger()
			require.NoError(t, err)

			err = execTestutil.SignTransactionByRoot(tx, 0)
			require.NoError(t, err)
			//seq++
>>>>>>> 4eb2bd45

			result, err := bc.ExecuteTransaction(ledger, tx)
			require.NoError(t, err)

			tt.check(t, result)
		})
	}
}

func TestBlockContext_ExecuteScript(t *testing.T) {
	// seed the RNG
	rand.Seed(time.Now().UnixNano())
	rt := runtime.NewInterpreterRuntime()

	h := unittest.BlockHeaderFixture()

	vm, err := virtualmachine.New(rt)
	require.NoError(t, err)
	bc := vm.NewBlockContext(&h)

	t.Run("script success", func(t *testing.T) {
		script := []byte(`
			pub fun main(): Int {
				return 42
			}
		`)

		ledger, err := execTestutil.RootBootstrappedLedger()
		require.NoError(t, err)

		result, err := bc.ExecuteScript(ledger, script)
		assert.NoError(t, err)
		assert.True(t, result.Succeeded())
	})

	t.Run("script failure", func(t *testing.T) {
		script := []byte(`
			pub fun main(): Int {
				assert 1 == 2
				return 42
			}
		`)

		ledger, err := execTestutil.RootBootstrappedLedger()
		require.NoError(t, err)

		result, err := bc.ExecuteScript(ledger, script)

		assert.NoError(t, err)
		assert.False(t, result.Succeeded())
		assert.NotNil(t, result.Error)
	})

	t.Run("script logs", func(t *testing.T) {
		script := []byte(`
			pub fun main(): Int {
				log("foo")
				log("bar")
				return 42
			}
		`)

		ledger, err := execTestutil.RootBootstrappedLedger()
		require.NoError(t, err)

		result, err := bc.ExecuteScript(ledger, script)
		assert.NoError(t, err)

		require.Len(t, result.Logs, 2)
		assert.Equal(t, "\"foo\"", result.Logs[0])
		assert.Equal(t, "\"bar\"", result.Logs[1])
	})
}

func TestBlockContext_GetAccount(t *testing.T) {
	// seed the RNG
	rand.Seed(time.Now().UnixNano())
	count := 10
	rt := runtime.NewInterpreterRuntime()

	h := unittest.BlockHeaderFixture()

	vm, err := virtualmachine.New(rt)
	require.NoError(t, err)
	bc := vm.NewBlockContext(&h)

	sequenceNumber := 0

	ledger, err := execTestutil.RootBootstrappedLedger()
	require.NoError(t, err)

	ledgerAccess := virtualmachine.LedgerDAL{Ledger: ledger}

	createAccount := func() (flow.Address, crypto.PublicKey) {

		// create a random seed for the key
		seed := make([]byte, 48)
		_, err := rand.Read(seed)
		require.Nil(t, err)

		// generate a unique key
		key, err := crypto.GeneratePrivateKey(crypto.ECDSAP256, seed)
		assert.NoError(t, err)

		// get the key bytes
		accountKey := flow.AccountPublicKey{
			PublicKey: key.PublicKey(),
			SignAlgo:  key.Algorithm(),
			HashAlgo:  hash.SHA3_256,
		}
		keyBytes, err := flow.EncodeRuntimeAccountPublicKey(accountKey)
		assert.NoError(t, err)

		// encode the bytes to cadence string
		encodedKey := languageEncodeBytesArray(keyBytes)

		// define the cadence script
		script := fmt.Sprintf(`
                transaction {
                  execute {
				    AuthAccount(publicKeys: %s, code: [])
				  }
                }
            `,
			encodedKey)

		// create the transaction to create the account
		tx := &flow.TransactionBody{
			Script: []byte(script),
			Payer:  flow.RootAddress,
			ProposalKey: flow.ProposalKey{
				Address:        flow.RootAddress,
				KeyID:          0,
				SequenceNumber: uint64(sequenceNumber),
			},
		}

		sequenceNumber++

		rootHasher, err := hash.NewHasher(flow.RootAccountPrivateKey.HashAlgo)
		require.NoError(t, err)

		err = tx.SignEnvelope(flow.RootAddress, 0, flow.RootAccountPrivateKey.PrivateKey, rootHasher)
		require.NoError(t, err)

		// execute the transaction
		result, err := bc.ExecuteTransaction(ledger, tx)
		require.NoError(t, err)
		require.True(t, result.Succeeded())
<<<<<<< HEAD
		require.NoError(t, result.Error)
=======
		require.Nil(t, result.Error)
>>>>>>> 4eb2bd45
		require.Len(t, result.Events, 1)
		require.EqualValues(t, flow.EventAccountCreated, result.Events[0].EventType.ID())

		// read the address of the account created (e.g. "0x01" and convert it to flow.address)
		address := flow.BytesToAddress(result.Events[0].Fields[0].(cadence.Address).Bytes())

		return address, key.PublicKey()
	}

	// create a bunch of accounts
	accounts := make(map[flow.Address]crypto.PublicKey, count)
	for i := 0; i < count; i++ {
		address, key := createAccount()
		accounts[address] = key
	}

	// happy path - get each of the created account and check if it is the right one
	t.Run("get accounts", func(t *testing.T) {
		for address, expectedKey := range accounts {
<<<<<<< HEAD
			account := bc.GetAccount(ledger, address)
=======

			account := ledgerAccess.GetAccount(address)
>>>>>>> 4eb2bd45

			assert.Len(t, account.Keys, 1)
			actualKey := account.Keys[0].PublicKey
			assert.Equal(t, expectedKey, actualKey)
		}
	})

	// non-happy path - get an account that was never created
	t.Run("get a non-existing account", func(t *testing.T) {
		address := flow.HexToAddress(fmt.Sprintf("%d", count+1))
		account := ledgerAccess.GetAccount(address)
		assert.Nil(t, account)
	})
}

func languageEncodeBytesArray(b []byte) string {
	if len(b) == 0 {
		return "[]"
	}
	return strings.Join(strings.Fields(fmt.Sprintf("%d", [][]byte{b})), ",")
}<|MERGE_RESOLUTION|>--- conflicted
+++ resolved
@@ -40,12 +40,9 @@
                 }
             `)).
 			AddAuthorizer(unittest.AddressFixture())
-<<<<<<< HEAD
-=======
 
 		err := execTestutil.SignTransactionByRoot(tx, 0)
 		require.NoError(t, err)
->>>>>>> 4eb2bd45
 
 		ledger, err := execTestutil.RootBootstrappedLedger()
 		require.NoError(t, err)
@@ -100,12 +97,9 @@
 				  }
                 }
             `))
-<<<<<<< HEAD
-=======
 
 		err := execTestutil.SignTransactionByRoot(tx, 0)
 		require.NoError(t, err)
->>>>>>> 4eb2bd45
 
 		ledger, err := execTestutil.RootBootstrappedLedger()
 		require.NoError(t, err)
@@ -127,12 +121,9 @@
 				  }
                 }
             `))
-<<<<<<< HEAD
-=======
 
 		err := execTestutil.SignTransactionByRoot(tx, 0)
 		require.NoError(t, err)
->>>>>>> 4eb2bd45
 
 		ledger, err := execTestutil.RootBootstrappedLedger()
 		require.NoError(t, err)
@@ -153,12 +144,8 @@
 
 	h := unittest.BlockHeaderFixture()
 
-<<<<<<< HEAD
-	vm := virtualmachine.New(rt)
-=======
 	vm, err := virtualmachine.New(rt)
 	assert.NoError(t, err)
->>>>>>> 4eb2bd45
 	bc := vm.NewBlockContext(&h)
 
 	arg1, _ := jsoncdc.Encode(cadence.NewInt(42))
@@ -176,11 +163,7 @@
 			script: `transaction { execute { log("Hello, World!") } }`,
 			args:   [][]byte{arg1},
 			check: func(t *testing.T, result *virtualmachine.TransactionResult) {
-<<<<<<< HEAD
-				assert.Error(t, result.Error)
-=======
 				assert.NotNil(t, result.Error)
->>>>>>> 4eb2bd45
 			},
 		},
 		{
@@ -188,11 +171,7 @@
 			script: `transaction(x: Int) { execute { log(x) } }`,
 			args:   [][]byte{arg1},
 			check: func(t *testing.T, result *virtualmachine.TransactionResult) {
-<<<<<<< HEAD
-				require.NoError(t, result.Error)
-=======
 				require.Nil(t, result.Error)
->>>>>>> 4eb2bd45
 				require.Len(t, result.Logs, 1)
 				assert.Equal(t, "42", result.Logs[0])
 			},
@@ -202,11 +181,7 @@
 			script: `transaction(x: Int, y: String) { execute { log(x); log(y) } }`,
 			args:   [][]byte{arg1, arg2},
 			check: func(t *testing.T, result *virtualmachine.TransactionResult) {
-<<<<<<< HEAD
-				require.NoError(t, result.Error)
-=======
 				require.Nil(t, result.Error)
->>>>>>> 4eb2bd45
 				require.Len(t, result.Logs, 2)
 				assert.Equal(t, "42", result.Logs[0])
 				assert.Equal(t, `"foo"`, result.Logs[1])
@@ -215,23 +190,14 @@
 		{
 			label: "parameters and authorizer",
 			script: `
-<<<<<<< HEAD
-				transaction(x: Int, y: String) { 
-					prepare(acct: AuthAccount) { log(acct.address) } 
-=======
 				transaction(x: Int, y: String) {
 					prepare(acct: AuthAccount) { log(acct.address) }
->>>>>>> 4eb2bd45
 					execute { log(x); log(y) }
 				}`,
 			args:        [][]byte{arg1, arg2},
 			authorizers: []flow.Address{flow.HexToAddress("01")},
 			check: func(t *testing.T, result *virtualmachine.TransactionResult) {
-<<<<<<< HEAD
-				require.NoError(t, result.Error)
-=======
 				require.Nil(t, result.Error)
->>>>>>> 4eb2bd45
 				assert.ElementsMatch(t, []string{"0x1", "42", `"foo"`}, result.Logs)
 			},
 		},
@@ -247,16 +213,12 @@
 				tx.AddAuthorizer(authorizer)
 			}
 
-<<<<<<< HEAD
-			ledger := make(virtualmachine.MapLedger)
-=======
 			ledger, err := execTestutil.RootBootstrappedLedger()
 			require.NoError(t, err)
 
 			err = execTestutil.SignTransactionByRoot(tx, 0)
 			require.NoError(t, err)
 			//seq++
->>>>>>> 4eb2bd45
 
 			result, err := bc.ExecuteTransaction(ledger, tx)
 			require.NoError(t, err)
@@ -406,11 +368,7 @@
 		result, err := bc.ExecuteTransaction(ledger, tx)
 		require.NoError(t, err)
 		require.True(t, result.Succeeded())
-<<<<<<< HEAD
-		require.NoError(t, result.Error)
-=======
 		require.Nil(t, result.Error)
->>>>>>> 4eb2bd45
 		require.Len(t, result.Events, 1)
 		require.EqualValues(t, flow.EventAccountCreated, result.Events[0].EventType.ID())
 
@@ -430,12 +388,8 @@
 	// happy path - get each of the created account and check if it is the right one
 	t.Run("get accounts", func(t *testing.T) {
 		for address, expectedKey := range accounts {
-<<<<<<< HEAD
-			account := bc.GetAccount(ledger, address)
-=======
 
 			account := ledgerAccess.GetAccount(address)
->>>>>>> 4eb2bd45
 
 			assert.Len(t, account.Keys, 1)
 			actualKey := account.Keys[0].PublicKey
