--- conflicted
+++ resolved
@@ -1,12 +1,9 @@
 package virtualmachine
 
 import (
-<<<<<<< HEAD
-	"errors"
-=======
 	"bytes"
 	"encoding/hex"
->>>>>>> 1d6510e2
+	"errors"
 	"fmt"
 
 	"github.com/onflow/cadence"
@@ -25,21 +22,7 @@
 type CheckerFunc func([]byte, runtime.Location) error
 
 type TransactionContext struct {
-<<<<<<< HEAD
 	LedgerDAL
-	astCache          ASTCache
-	signingAccounts   []runtime.Address
-	checker           CheckerFunc
-	logs              []string
-	events            []cadence.Event
-	OnSetValueHandler func(owner, controller, key, value []byte)
-	gasUsed           uint64 // TODO fill with actual gas
-	tx                *flow.TransactionBody
-	uuid              uint64
-	header            *flow.Header
-	blocks            storage.Blocks
-	logger            zerolog.Logger
-=======
 	bc                        BlockContext
 	ledger                    LedgerDAL
 	astCache                  ASTCache
@@ -52,7 +35,9 @@
 	uuid                      uint64 // TODO: implement proper UUID
 	skipVerification          bool
 	skipDeploymentRestriction bool
->>>>>>> 1d6510e2
+	header                    *flow.Header
+	blocks                    storage.Blocks
+	logger                    zerolog.Logger
 }
 
 type TransactionContextOption func(*TransactionContext)
@@ -382,7 +367,6 @@
 	return jsoncdc.Decode(b)
 }
 
-<<<<<<< HEAD
 // GetCurrentBlockHeight returns the current block height.
 func (r *TransactionContext) GetCurrentBlockHeight() uint64 {
 	return r.header.Height
@@ -407,14 +391,6 @@
 			return true
 		}
 	}
-=======
-func (r *TransactionContext) GetCurrentBlockHeight() uint64 {
-	panic("implement me")
-}
->>>>>>> 1d6510e2
-
-func (r *TransactionContext) GetBlockAtHeight(height uint64) (hash runtime.BlockHash, timestamp int64, exists bool) {
-	panic("implement me")
 }
 
 // checkProgram checks the given code for syntactic and semantic correctness.
@@ -625,7 +601,7 @@
 func InitDefaultTokenTransaction() []byte {
 	return []byte(fmt.Sprintf(`
 		import FlowServiceAccount from 0x%s
-	
+
 		transaction {
 			prepare(acct: AuthAccount) {
 				FlowServiceAccount.initDefaultToken(acct)
@@ -637,7 +613,7 @@
 func DefaultTokenBalanceScript(addr flow.Address) []byte {
 	return []byte(fmt.Sprintf(`
         import FlowServiceAccount from 0x%s
-    
+
         pub fun main(): UFix64 {
             let acct = getAccount(0x%s)
             return FlowServiceAccount.defaultTokenBalance(acct)
@@ -648,13 +624,13 @@
 func DeductAccountCreationFeeTransaction() []byte {
 	return []byte(fmt.Sprintf(`
 		import FlowServiceAccount from 0x%s
-	
+
 		transaction {
 			prepare(acct: AuthAccount) {
 				if !FlowServiceAccount.isAccountCreator(acct.address) {
 					panic("Account not authorized to create accounts")
 				}
-	
+
 				FlowServiceAccount.deductAccountCreationFee(acct)
 			}
 		}
@@ -664,7 +640,7 @@
 func DeductTransactionFeeTransaction() []byte {
 	return []byte(fmt.Sprintf(`
 		import FlowServiceAccount from 0x%s
-	
+
 		transaction {
 			prepare(acct: AuthAccount) {
 				FlowServiceAccount.deductTransactionFee(acct)
@@ -699,29 +675,29 @@
 	return []byte(fmt.Sprintf(`
 		import FungibleToken from 0x%s
 		import FlowToken from 0x%s
-	
+
 		transaction(amount: UFix64) {
-	
+
 		  let tokenAdmin: &FlowToken.Administrator
 		  let tokenReceiver: &FlowToken.Vault{FungibleToken.Receiver}
-	
+
 		  prepare(signer: AuthAccount) {
 			self.tokenAdmin = signer
-			  .borrow<&FlowToken.Administrator>(from: /storage/flowTokenAdmin) 
+			  .borrow<&FlowToken.Administrator>(from: /storage/flowTokenAdmin)
 			  ?? panic("Signer is not the token admin")
-	
+
 			self.tokenReceiver = signer
 			  .getCapability(/public/flowTokenReceiver)!
 			  .borrow<&FlowToken.Vault{FungibleToken.Receiver}>()
 			  ?? panic("Unable to borrow receiver reference for recipient")
 		  }
-	
+
 		  execute {
 			let minter <- self.tokenAdmin.createNewMinter(allowedAmount: amount)
 			let mintedVault <- minter.mintTokens(amount: amount)
-	
+
 			self.tokenReceiver.deposit(from: <-mintedVault)
-		
+
 			destroy minter
 		  }
 		}
