// Package provider implements an engine for providing access to resources held
// by the collection node, including collections, collection guarantees, and
// transactions.
package provider

import (
	"fmt"

	"github.com/rs/zerolog"

	"github.com/dapperlabs/flow-go/engine"
	"github.com/dapperlabs/flow-go/model/flow"
	"github.com/dapperlabs/flow-go/model/flow/identity"
	"github.com/dapperlabs/flow-go/model/messages"
	"github.com/dapperlabs/flow-go/module"
	"github.com/dapperlabs/flow-go/network"
	"github.com/dapperlabs/flow-go/protocol"
	"github.com/dapperlabs/flow-go/storage"
)

// Engine is the collection provider engine, which provides access to resources
// held by the collection node.
type Engine struct {
	unit        *engine.Unit
	log         zerolog.Logger
	con         network.Conduit
	me          module.Local
	state       protocol.State
	collections storage.Collections
}

func New(log zerolog.Logger, net module.Network, state protocol.State, me module.Local, collections storage.Collections) (*Engine, error) {
	e := &Engine{
		unit:        engine.NewUnit(),
		log:         log.With().Str("engine", "provider").Logger(),
		me:          me,
		state:       state,
		collections: collections,
	}

	con, err := net.Register(engine.CollectionProvider, e)
	if err != nil {
		return nil, fmt.Errorf("could not register engine: %w", err)
	}

	e.con = con

	return e, nil
}

// Ready returns a ready channel that is closed once the engine has fully
// started.
func (e *Engine) Ready() <-chan struct{} {
	return e.unit.Ready()
}

// Done returns a done channel that is closed once the engine has fully stopped.
func (e *Engine) Done() <-chan struct{} {
	return e.unit.Done()
}

// SubmitLocal submits an event originating on the local node.
func (e *Engine) SubmitLocal(event interface{}) {
	e.Submit(e.me.NodeID(), event)
}

// Submit submits the given event from the node with the given origin ID
// for processing in a non-blocking manner. It returns instantly and logs
// a potential processing error internally when done.
func (e *Engine) Submit(originID flow.Identifier, event interface{}) {
	e.unit.Launch(func() {
		err := e.Process(originID, event)
		if err != nil {
			e.log.Error().Err(err).Msg("could not process submitted event")
		}
	})
}

// ProcessLocal processes an event originating on the local node.
func (e *Engine) ProcessLocal(event interface{}) error {
	return e.Process(e.me.NodeID(), event)
}

// Process processes the given event from the node with the given origin ID in
// a blocking manner. It returns the potential processing error when done.
func (e *Engine) Process(originID flow.Identifier, event interface{}) error {
	return e.unit.Do(func() error {
		return e.process(originID, event)
	})
}

// SubmitCollectionGuarantee submits the guaranteed collection to all
// consensus nodes.
func (e *Engine) SubmitCollectionGuarantee(guarantee *flow.CollectionGuarantee) error {
	identities, err := e.state.Final().Identities(identity.HasRole(flow.RoleConsensus))
	if err != nil {
		return fmt.Errorf("could not get consensus identities: %w", err)
	}

	err = e.con.Submit(guarantee, identities.NodeIDs()...)
	if err != nil {
		return fmt.Errorf("could not submit collection guarantee: %w", err)
	}

	return nil
}

// process processes events for the provider engine on the collection node.
func (e *Engine) process(originID flow.Identifier, event interface{}) error {
	switch ev := event.(type) {
	case *messages.CollectionRequest:
		return e.onCollectionRequest(originID, ev)
	case *messages.SubmitCollectionGuarantee:
		return e.onSubmitCollectionGuarantee(originID, ev)
	default:
		return fmt.Errorf("invalid event type (%T)", event)
	}
}

func (e *Engine) onCollectionRequest(originID flow.Identifier, req *messages.CollectionRequest) error {
	coll, err := e.collections.ByID(req.CollectionID)
	if err != nil {
		return fmt.Errorf("could not retrieve requested collection: %w", err)
	}

<<<<<<< HEAD
	res := &messages.CollectionResponse{
		Collection: *coll,
=======
	res := messages.CollectionResponse{
		CollectionID: coll.ID(),
		Transactions: coll.Transactions,
>>>>>>> e8f90e09
	}
	err = e.con.Submit(res, originID)
	if err != nil {
		return fmt.Errorf("could not respond to collection requester: %w", err)
	}

	return nil
}

func (e *Engine) onSubmitCollectionGuarantee(originID flow.Identifier, req *messages.SubmitCollectionGuarantee) error {
	if originID != e.me.NodeID() {
		return fmt.Errorf("invalid remote request to submit collection guarantee [%x]", req.Guarantee.ID())
	}

	return e.SubmitCollectionGuarantee(&req.Guarantee)
}<|MERGE_RESOLUTION|>--- conflicted
+++ resolved
@@ -123,14 +123,8 @@
 		return fmt.Errorf("could not retrieve requested collection: %w", err)
 	}
 
-<<<<<<< HEAD
 	res := &messages.CollectionResponse{
 		Collection: *coll,
-=======
-	res := messages.CollectionResponse{
-		CollectionID: coll.ID(),
-		Transactions: coll.Transactions,
->>>>>>> e8f90e09
 	}
 	err = e.con.Submit(res, originID)
 	if err != nil {
