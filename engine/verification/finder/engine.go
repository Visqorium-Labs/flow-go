--- conflicted
+++ resolved
@@ -32,19 +32,12 @@
 	headerStorage storage.Headers,
 ) (*Engine, error) {
 	e := &Engine{
-<<<<<<< HEAD
-		unit:          engine.NewUnit(),
-		log:           log,
-		me:            me,
-		match:         match,
-		receipts:      receipts,
-		headerStorage: headerStorage,
-=======
 		unit:  engine.NewUnit(),
 		log:   log.With().Str("engine", "finder").Logger(),
 		me:    me,
 		match: match,
->>>>>>> cd47e5a2
+		headerStorage: headerStorage,
+		receipts:      receipts,
 	}
 
 	_, err := net.Register(engine.ExecutionReceiptProvider, e)
