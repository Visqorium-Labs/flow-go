package match

import (
	"context"
	"errors"
	"fmt"
	"math/rand"
	"time"

	"github.com/opentracing/opentracing-go"
	"github.com/rs/zerolog"

<<<<<<< HEAD
	"github.com/dapperlabs/flow-go/engine"
	"github.com/dapperlabs/flow-go/engine/verification"
	"github.com/dapperlabs/flow-go/model/chunks"
	"github.com/dapperlabs/flow-go/model/flow"
	"github.com/dapperlabs/flow-go/model/flow/filter"
	"github.com/dapperlabs/flow-go/model/messages"
	"github.com/dapperlabs/flow-go/module"
	"github.com/dapperlabs/flow-go/module/mempool"
	"github.com/dapperlabs/flow-go/module/trace"
	"github.com/dapperlabs/flow-go/network"
	"github.com/dapperlabs/flow-go/state/protocol"
	"github.com/dapperlabs/flow-go/storage"
	"github.com/dapperlabs/flow-go/utils/logging"
=======
	"github.com/onflow/flow-go/engine"
	"github.com/onflow/flow-go/engine/verification"
	"github.com/onflow/flow-go/engine/verification/utils"
	"github.com/onflow/flow-go/model/flow"
	"github.com/onflow/flow-go/model/flow/filter"
	"github.com/onflow/flow-go/model/messages"
	vermodel "github.com/onflow/flow-go/model/verification"
	"github.com/onflow/flow-go/module"
	"github.com/onflow/flow-go/module/mempool"
	"github.com/onflow/flow-go/module/trace"
	"github.com/onflow/flow-go/network"
	"github.com/onflow/flow-go/state/protocol"
	"github.com/onflow/flow-go/storage"
	"github.com/onflow/flow-go/utils/logging"
>>>>>>> a2da92dc
)

// Engine takes processable execution results, finds the chunks the are assigned to me, fetches
// the chunk data pack from execution nodes, and passes verifiable chunks to Verifier engine
type Engine struct {
	unit             *engine.Unit
	log              zerolog.Logger
	metrics          module.VerificationMetrics
	tracer           module.Tracer
	me               module.Local
	results          mempool.ResultDataPacks // used to store all the execution results along with their senders
	chunkIdsByResult mempool.IdentifierMap   // used as a tracker to stratify assigned chunkId based on result id
	verifier         network.Engine          // the verifier engine
	assigner         module.ChunkAssigner    // used to determine chunks this node needs to verify
	state            protocol.State          // used to verify the request origin
	pendingChunks    *Chunks                 // used to store all the pending chunks that assigned to this node
	con              network.Conduit         // used to send the chunk data request
	headers          storage.Headers         // used to fetch the block header when chunk data is ready to be verified
	retryInterval    time.Duration           // determines time in milliseconds for retrying chunk data requests
	maxAttempt       int                     // max time of retries to fetch the chunk data pack for a chunk
}

func New(
	log zerolog.Logger,
	metrics module.VerificationMetrics,
	tracer module.Tracer,
	net module.Network,
	me module.Local,
	results mempool.ResultDataPacks,
	chunkIdsByResult mempool.IdentifierMap,
	verifier network.Engine,
	assigner module.ChunkAssigner,
	state protocol.State,
	chunks *Chunks,
	headers storage.Headers,
	retryInterval time.Duration,
	maxAttempt int,
) (*Engine, error) {
	e := &Engine{
		unit:             engine.NewUnit(),
		metrics:          metrics,
		tracer:           tracer,
		log:              log.With().Str("engine", "match").Logger(),
		me:               me,
		results:          results,
		chunkIdsByResult: chunkIdsByResult,
		verifier:         verifier,
		assigner:         assigner,
		state:            state,
		pendingChunks:    chunks,
		headers:          headers,
		retryInterval:    retryInterval,
		maxAttempt:       maxAttempt,
	}

	if maxAttempt == 0 {
		return nil, fmt.Errorf("max retry can not be 0")
	}

	con, err := net.Register(engine.RequestChunks, e)
	if err != nil {
		return nil, fmt.Errorf("could not register chunk data pack provider engine: %w", err)
	}
	e.con = con
	return e, nil
}

// Ready initializes the engine and returns a channel that is closed when the initialization is done
func (e *Engine) Ready() <-chan struct{} {
	delay := time.Duration(0)
	// run a periodic check to retry requesting chunk data packs for chunks that assigned to me.
	// if onTimer takes longer than retryInterval, the next call will be blocked until the previous
	// call has finished.
	// That being said, there won't be two onTimer running in parallel. See test cases for LaunchPeriodically
	e.unit.LaunchPeriodically(e.onTimer, e.retryInterval, delay)
	return e.unit.Ready()
}

// Done terminates the engine and returns a channel that is closed when the termination is done
func (e *Engine) Done() <-chan struct{} {
	return e.unit.Done()
}

// SubmitLocal submits an event originating on the local node.
func (e *Engine) SubmitLocal(event interface{}) {
	e.Submit(e.me.NodeID(), event)
}

// Submit submits the given event from the node with the given origin ID
// for processing in a non-blocking manner. It returns instantly and logs
// a potential processing error internally when done.
func (e *Engine) Submit(originID flow.Identifier, event interface{}) {
	e.unit.Launch(func() {
		err := e.Process(originID, event)
		if err != nil {
			engine.LogError(e.log, err)
		}
	})
}

// ProcessLocal processes an event originating on the local node.
// Note: this method is required as an Engine implementation,
// however it should not be invoked as match engine requires origin ID of events
// it receives. Use Process method instead.
func (e *Engine) ProcessLocal(event interface{}) error {
	return fmt.Errorf("should not invoke ProcessLocal of Match engine, use Process instead")
}

// Process processes the given event from the node with the given origin ID in
// a blocking manner. It returns the potential processing error when done.
func (e *Engine) Process(originID flow.Identifier, event interface{}) error {
	return e.unit.Do(func() error {
		return e.process(originID, event)
	})
}

// process receives and submits an event to the engine for processing.
// It returns an error so the engine will not propagate an event unless
// it is successfully processed by the engine.
// The origin ID indicates the node which originally submitted the event to
// the peer-to-peer network.
func (e *Engine) process(originID flow.Identifier, event interface{}) error {
	var err error

	switch resource := event.(type) {
	case *flow.ExecutionResult:
		err = e.handleExecutionResult(originID, resource)
	case *messages.ChunkDataResponse:
		err = e.handleChunkDataPack(originID, &resource.ChunkDataPack, &resource.Collection)
	default:
		return fmt.Errorf("invalid event type (%T)", event)
	}

	if err != nil {
		// logs the error instead of returning that.
		// returning error would be projected at a higher level by network layer.
		// however, this is an engine-level error, and not network layer error.
		e.log.Debug().Err(err).Msg("engine could not process event successfully")
	}

	return nil
}

// handleExecutionResult takes a execution result and finds chunks that are assigned to this
// verification node and adds them to the pending chunk list to be processed.
// It stores the result in memory, in order to check if a chunk still needs to be processed.
// Note: it does not deduplicate the execution results as it assumes that the Finder engine passes each result only
// once to it.
func (e *Engine) handleExecutionResult(originID flow.Identifier, result *flow.ExecutionResult) error {
	resultID := result.ID()
	blockID := result.ExecutionResultBody.BlockID

	// metrics
	//
	// traces running time
	span := e.tracer.StartSpan(resultID, trace.VERProcessExecutionResult)
	span.SetTag("execution_result_id", resultID)
	ctx := opentracing.ContextWithSpan(context.Background(), span)
	childSpan, ctx := e.tracer.StartSpanFromContext(ctx, trace.VERMatchHandleExecutionResult)
	defer childSpan.Finish()
	// monitoring: increases number of received execution results
	e.metrics.OnExecutionResultReceived()

	log := e.log.With().
		Hex("originID", logging.ID(originID)).
		Hex("result_id", logging.ID(resultID)).
		Hex("block_id", logging.ID(blockID)).
		Int("total_chunks", len(result.Chunks)).
		Logger()

	log.Info().Msg("execution result arrived")

	// different execution results can be chunked in parallel
<<<<<<< HEAD
=======
	// chunk assignment requires the randomness from the child block of the block that includes the result.
	// we assume the block that includes the result has been finalized, so there is no ambiguity for randomness.
	// for instance, when handling result `er_A`, we assume the receipt `er_A_1` included in `B` has been finalized,
	// and the randomness will be from `C`. And the result in `er_A_2` belongs to a different fork, which never
	// gets finalized
	// A <- B (er_A_1) (finalized) <- C <- D <- E
	//    ^-- G (er_A_2)

>>>>>>> a2da92dc
	chunks, err := e.myChunkAssignments(ctx, result)
	if err != nil {
		return fmt.Errorf("could not find my chunk assignments: %w", err)
	}

	log.Info().
		Int("total_assigned_chunks", len(chunks)).
		Msg("chunk assignment done")

	if len(chunks) == 0 {
		// no chunk is assigned to this verifiaction node
		return nil
	}

	// stores the result as a result data pack in the mempool
	// and only store it if there is at least one chunk assigned to me
	rdp := &vermodel.ResultDataPack{
		ExecutorID:      originID,
		ExecutionResult: result,
	}
	if ok := e.results.Add(rdp); !ok {
		log.Debug().
			Msg("could not add result to results mempool")
		return nil
	}

	// handles the assigned chunks
	for _, chunk := range chunks {
		e.handleChunk(chunk, resultID, originID)
	}

	log.Debug().
		Int("total_assigned_chunks", len(chunks)).
		Uint("total_pending_chunks", e.pendingChunks.Size()).
		Msg("finish processing execution result")
	return nil
}

// myChunkAssignments returns the list of chunks in the chunk list that this
// verification node is assigned to.
func (e *Engine) myChunkAssignments(ctx context.Context, result *flow.ExecutionResult) (flow.ChunkList, error) {
	var span opentracing.Span
	span, _ = e.tracer.StartSpanFromContext(ctx, trace.VERMatchMyChunkAssignments)
	defer span.Finish()

	// TODO: As a temporary shortcut, we can just use the block the Execution receipt is for, i.e. blockID = result.BlockID
	// However, in the full protocol, blockID is the first block in its fork, which references an
	// Execution Receipt with an Execution Result identical to result. (were blockID != result.BlockID)
	assignment, err := e.assigner.Assign(result, result.BlockID)
	if err != nil {
		return nil, fmt.Errorf("could not create assignment: %w", err)
	}

	mine, err := myChunks(e.me.NodeID(), assignment, result.Chunks)
	if err != nil {
		return nil, fmt.Errorf("could not determine my assignments: %w", err)
	}

	return mine, nil
}

func myChunks(myID flow.Identifier, assignment *chunks.Assignment, chunks flow.ChunkList) (flow.ChunkList, error) {
	// indices of chunks assigned to verifier
	chunkIndices := assignment.ByNodeID(myID)

	// chunks keeps the list of chunks assigned to the verifier
	myChunks := make(flow.ChunkList, 0, len(chunkIndices))
	for _, index := range chunkIndices {
		chunk, ok := chunks.ByIndex(index)
		if !ok {
			return nil, fmt.Errorf("chunk out of range requested: %v", index)
		}

		myChunks = append(myChunks, chunk)
	}

	return myChunks, nil
}

// onTimer runs periodically, it goes through all pending chunks, and fetches
// its chunk data pack.
// it also retries the chunk data request if the data hasn't been received
// for a while.
func (e *Engine) onTimer() {
	allChunks := e.pendingChunks.All()

	now := time.Now()
	e.log.Debug().Int("total", len(allChunks)).Msg("start processing all pending pendingChunks")
	defer e.log.Debug().
		Int("processed", len(allChunks)-int(e.pendingChunks.Size())).
		Uint("left", e.pendingChunks.Size()).
		Dur("duration", time.Since(now)).
		Msg("finish processing all pending pendingChunks")

	for _, chunk := range allChunks {
		chunkID := chunk.ID()

		log := e.log.With().
			Hex("chunk_id", logging.ID(chunkID)).
			Hex("result_id", logging.ID(chunk.ExecutionResultID)).
			Logger()

		// check if has reached max try
		if !CanTry(e.maxAttempt, chunk) {
			log.Debug().
				Int("max_attempt", e.maxAttempt).
				Int("actual_attempts", chunk.Attempt).
				Msg("max attempts reached, chunk is not longer retried")
			continue
		}

		exists := e.results.Has(chunk.ExecutionResultID)
		// if execution result has been removed, no need to request
		// the chunk data any more.
		if !exists {
			e.pendingChunks.Rem(chunkID)
			e.chunkMetaDataCleanup(chunkID, chunk.ExecutionResultID)
			log.Debug().Msg("remove chunk since execution result no longer exists")
			continue
		}

		err := e.requestChunkDataPack(chunk)
		if err != nil {
			log.Warn().Msg("could not request chunk data pack")
			continue
		}

		exists = e.pendingChunks.IncrementAttempt(chunkID)
		if !exists {
			log.Debug().Msg("skip if chunk no longer exists")
			continue
		}

		log.Info().Msg("chunk data requested")
	}

}

// requestChunkDataPack request the chunk data pack from the execution node.
// the chunk data pack includes the collection and statecommitments that
// needed to make a VerifiableChunk
func (e *Engine) requestChunkDataPack(c *ChunkStatus) error {
	chunkID := c.ID()

	// creates chunk data pack request event
	req := &messages.ChunkDataRequest{
		ChunkID: chunkID,
		Nonce:   rand.Uint64(), // prevent the request from being deduplicated by the receiver
	}

	// find other execution nodes
	others, err := e.state.Final().
		Identities(filter.And(
			filter.HasRole(flow.RoleExecution),
			filter.Not(filter.HasNodeID(c.ExecutorID, e.me.NodeID()))))
	if err != nil {
		return fmt.Errorf("could not find other execution nodes identities: %w", err)
	}

	targetIDs := []flow.Identifier{c.ExecutorID}

	// request chunk data pack from another execution node if exists as backup
	if len(others) > 0 {
		other := others.Sample(1).NodeIDs()[0]
		targetIDs = append(targetIDs, other)
	}

	// publishes the chunk data request to the network
	err = e.con.Publish(req, targetIDs...)
	if err != nil {
		return fmt.Errorf("could not publish chunk data pack request for chunk (id=%s): %w", chunkID, err)
	}

	return nil
}

// handleChunk handles a chunk by creating a
// chunk status for the chunk and adds it to the pending chunks mempool to be processed by onTimer
func (e *Engine) handleChunk(chunk *flow.Chunk, resultID flow.Identifier, executorID flow.Identifier) {
	chunkID := chunk.ID()
	status := NewChunkStatus(chunk, resultID, executorID)
	added := e.pendingChunks.Add(status)
	if !added {
		e.log.Debug().
			Hex("chunk_id", logging.ID(chunkID)).
			Hex("result_id", logging.ID(status.ExecutionResultID)).
			Msg("could not add chunk status to pendingChunks mempool")
		return
	}

	// attachs the chunk ID to its result ID for sake of memory cleanup tracking
	err := e.chunkIdsByResult.Append(resultID, chunkID)
	if err != nil {
		e.log.Debug().
			Err(err).
			Hex("chunk_id", logging.ID(chunkID)).
			Hex("result_id", logging.ID(status.ExecutionResultID)).
			Msg("could not append chunk id to its result id")
		return
	}

	e.log.Debug().
		Hex("chunk_id", logging.ID(chunkID)).
		Hex("result_id", logging.ID(status.ExecutionResultID)).
		Msg("chunk marked assigned to this verification node")
}

// handleChunkDataPack receives a chunk data pack, verifies its origin ID, pull other data to make a
// VerifiableChunk, and pass it to the verifier engine to verify
func (e *Engine) handleChunkDataPack(originID flow.Identifier,
	chunkDataPack *flow.ChunkDataPack,
	collection *flow.Collection) error {
	start := time.Now()

	chunkID := chunkDataPack.ChunkID

	log := e.log.With().
		Hex("executor_id", logging.ID(originID)).
		Hex("chunk_data_pack_id", logging.Entity(chunkDataPack)).Logger()
	log.Info().Msg("chunk data pack received")

	// monitoring: increments number of received chunk data packs
	e.metrics.OnChunkDataPackReceived()

	// check origin is from a execution node
	// TODO check the origin is a node that we requested before
	sender, err := e.state.Final().Identity(originID)
	if errors.Is(err, storage.ErrNotFound) {
		return engine.NewInvalidInputErrorf("origin is unstaked: %v", originID)
	}

	if err != nil {
		return fmt.Errorf("could not find identity for chunkID %v: %w", chunkID, err)
	}

	if sender.Role != flow.RoleExecution {
		return engine.NewInvalidInputError("receives chunk data pack from a non-execution node")
	}

	status, exists := e.pendingChunks.ByID(chunkID)
	if !exists {
		return engine.NewInvalidInputErrorf("chunk does not exist, chunkID: %v", chunkID)
	}

	// TODO: verify the collection ID matches with the collection guarantee in the block payload

	// remove first to ensure concurrency issue
	removed := e.pendingChunks.Rem(chunkDataPack.ChunkID)
	if !removed {
		return engine.NewInvalidInputErrorf("chunk has not been removed, chunkID: %v", chunkID)
	}

	resultID := status.ExecutionResultID

	if span, ok := e.tracer.GetSpan(resultID, trace.VERProcessExecutionResult); ok {
		childSpan := e.tracer.StartSpanFromParent(span, trace.VERMatchHandleChunkDataPack, opentracing.StartTime(start))
		defer childSpan.Finish()
	}

	result, exists := e.results.Get(resultID)
	if !exists {
		// result no longer exists
		return engine.NewInvalidInputErrorf("execution result ID no longer exist: %v, for chunkID :%v", status.ExecutionResultID, chunkID)
	}

	// computes the end state of the chunk
	var isSystemChunk bool
	var endState flow.StateCommitment
	if int(status.Chunk.Index) == len(result.ExecutionResult.Chunks)-1 {
		// last chunk in a result is the system chunk and takes final state commitment
		isSystemChunk = true
		endState = result.ExecutionResult.FinalStateCommit
	} else {
		// any chunk except last takes the subsequent chunk's start state
		isSystemChunk = false
		endState = result.ExecutionResult.Chunks[status.Chunk.Index+1].StartState
	}

	// matches the chunk as a non-system chunk
	err = e.matchChunk(
		isSystemChunk,
		status.Chunk,
		result.ExecutionResult,
		collection,
		chunkDataPack,
		endState)

	blockID := result.ExecutionResult.BlockID
	if err != nil {
		return fmt.Errorf("failed to match chunk %x from result %x: %w", chunkID, resultID, err)
	}

	// cleans up resources associated with the matched chunk
	e.chunkMetaDataCleanup(chunkID, resultID)

	log.Info().
		Hex("block_id", logging.ID(blockID)).
		Hex("result_id", logging.ID(resultID)).
		Msg("chunk successfully matched")

	return nil
}

// chunkMetaDataCleanup is an event handler that is invoked whenever match engine drops a chunk from
// its processing pipeline. A chunk is dropped from processing pipeline of match engine if it is either
// successfully matched, or reached its maximum retry.
// It cleans the resources related to the dropped chunk from the memory.
// If all assigned chunks of the corresponding result have been dropped, it also removes
// the result from the memory.
func (e *Engine) chunkMetaDataCleanup(chunkID, resultID flow.Identifier) {
	err := e.chunkIdsByResult.RemIdFromKey(resultID, chunkID)
	if err != nil {
		e.log.Debug().
			Err(err).
			Hex("result_id", logging.ID(resultID)).
			Hex("chunk_id", logging.ID(chunkID)).
			Msg("could not dropped chunk")
		return
	}

	if e.chunkIdsByResult.Has(resultID) {
		// there are still un-matched chunks correspond to this result
		// so the result should not be cleanned.
		return
	}

	// no pending chunk is attached to this result, hence removes it
	if ok := e.results.Rem(resultID); !ok {
		e.log.Debug().
			Hex("result_id", logging.ID(resultID)).
			Msg("could not remove result")
		return
	}

	e.log.Info().
		Hex("result_id", logging.ID(resultID)).
		Msg("result successfully removed")
}

// matchChunk performs the last step in matching pipeline for a chunk.
// It captures the chunk into a verifiable chunk and submits it to the
// verifier engine.
func (e *Engine) matchChunk(
	isSystemChunk bool,
	chunk *flow.Chunk,
	result *flow.ExecutionResult,
	collection *flow.Collection,
	chunkDataPack *flow.ChunkDataPack,
	endState flow.StateCommitment) error {

	blockID := result.ExecutionResultBody.BlockID

	// header must exist in storage
	header, err := e.headers.ByBlockID(blockID)
	if err != nil {
		return fmt.Errorf("could not find block header: %w", err)
	}

	// creates a verifiable chunk for assigned chunk
	vchunk := &verification.VerifiableChunkData{
		IsSystemChunk: isSystemChunk,
		Chunk:         chunk,
		Header:        header,
		Result:        result,
		Collection:    collection,
		ChunkDataPack: chunkDataPack,
		EndState:      endState,
	}

	err = e.verifier.ProcessLocal(vchunk)
	if err != nil {
		return fmt.Errorf("could not submit verifiable chunk to verifier engine: %w", err)
	}
	// metrics: increases number of verifiable chunks sent
	e.metrics.OnVerifiableChunkSent()
	return nil

}

// CanTry returns checks the history attempts and determine whether a chunk request
// can be tried again.
func CanTry(maxAttempt int, chunk *ChunkStatus) bool {
	return chunk.Attempt < maxAttempt
}

// IsSystemChunk returns true if `chunkIndex` points to a system chunk in `result`.
// Otherwise, it returns false.
// In the current version, a chunk is a system chunk if it is the last chunk of the
// execution result.
func IsSystemChunk(chunkIndex uint64, result *flow.ExecutionResult) bool {
	if chunkIndex == uint64(len(result.Chunks)-1) {
		return true
	} else {
		return false
	}
}<|MERGE_RESOLUTION|>--- conflicted
+++ resolved
@@ -10,24 +10,9 @@
 	"github.com/opentracing/opentracing-go"
 	"github.com/rs/zerolog"
 
-<<<<<<< HEAD
-	"github.com/dapperlabs/flow-go/engine"
-	"github.com/dapperlabs/flow-go/engine/verification"
-	"github.com/dapperlabs/flow-go/model/chunks"
-	"github.com/dapperlabs/flow-go/model/flow"
-	"github.com/dapperlabs/flow-go/model/flow/filter"
-	"github.com/dapperlabs/flow-go/model/messages"
-	"github.com/dapperlabs/flow-go/module"
-	"github.com/dapperlabs/flow-go/module/mempool"
-	"github.com/dapperlabs/flow-go/module/trace"
-	"github.com/dapperlabs/flow-go/network"
-	"github.com/dapperlabs/flow-go/state/protocol"
-	"github.com/dapperlabs/flow-go/storage"
-	"github.com/dapperlabs/flow-go/utils/logging"
-=======
 	"github.com/onflow/flow-go/engine"
 	"github.com/onflow/flow-go/engine/verification"
-	"github.com/onflow/flow-go/engine/verification/utils"
+	"github.com/onflow/flow-go/model/chunks"
 	"github.com/onflow/flow-go/model/flow"
 	"github.com/onflow/flow-go/model/flow/filter"
 	"github.com/onflow/flow-go/model/messages"
@@ -39,7 +24,6 @@
 	"github.com/onflow/flow-go/state/protocol"
 	"github.com/onflow/flow-go/storage"
 	"github.com/onflow/flow-go/utils/logging"
->>>>>>> a2da92dc
 )
 
 // Engine takes processable execution results, finds the chunks the are assigned to me, fetches
@@ -213,8 +197,6 @@
 	log.Info().Msg("execution result arrived")
 
 	// different execution results can be chunked in parallel
-<<<<<<< HEAD
-=======
 	// chunk assignment requires the randomness from the child block of the block that includes the result.
 	// we assume the block that includes the result has been finalized, so there is no ambiguity for randomness.
 	// for instance, when handling result `er_A`, we assume the receipt `er_A_1` included in `B` has been finalized,
@@ -223,7 +205,6 @@
 	// A <- B (er_A_1) (finalized) <- C <- D <- E
 	//    ^-- G (er_A_2)
 
->>>>>>> a2da92dc
 	chunks, err := e.myChunkAssignments(ctx, result)
 	if err != nil {
 		return fmt.Errorf("could not find my chunk assignments: %w", err)
