package hotstuff

import (
	"github.com/dapperlabs/flow-go/engine/consensus/hotstuff/types"
	"github.com/dapperlabs/flow-go/model/flow"
)

// Forks encapsulated Finalization Logic and ForkChoice rule in one component.
// Forks maintains an in-memory data-structure of all blocks whose view-number is larger or equal to
// the latest finalized block. The latest finalized block is defined as the finalized block with the largest view number.
// When adding blocks, Forks automatically updates its internal state (including finalized blocks).
// Furthermore, blocks whose view number is smaller than the latest finalized block are pruned automatically.
//
// PREREQUISITES:
// Forks expects that only blocks are added that can be connected to its latest finalized block
// (without missing interim ancestors). If this condition is violated, Forks will raise an error
// and ignore the block.
type Forks interface {

	// GetBlocksForView returns all BlockProposals at the given view number.
	GetBlocksForView(view uint64) []*types.BlockProposal

	// GetBlock returns (BlockProposal, true) if the block with the specified
	// id was found (nil, false) otherwise.
	GetBlock(id flow.Identifier) (*types.BlockProposal, bool)

	// FinalizedView returns the largest view number where a finalized block is known
	FinalizedView() uint64

	// FinalizedBlock returns the finalized block with the largest view number
	FinalizedBlock() *types.BlockProposal

	// IsSafeBlock returns true if block is safe to vote for
	// (according to the definition in https://arxiv.org/abs/1803.05069v6).
	//
	// In the current architecture, the block is stored _before_ evaluating its safety.
	// Consequently, IsSafeBlock accepts only known, valid blocks. Should a block be
	// unknown (not previously added to Forks) or violate some consistency requirements,
	// IsSafeBlock errors. All errors are fatal.
	IsSafeBlock(block *types.BlockProposal) bool

	// AddBlock adds the block to Forks. This might cause an update of the finalized block
	// and pruning of older blocks.
	// Handles duplicated addition of blocks (at the potential cost of additional computation time).
	// PREREQUISITE:
	// Forks must be able to connect `block` to its latest finalized block
	// (without missing interim ancestors). Otherwise, an error is raised.
	// When the new block causes the conflicting finalized blocks, it will return
	// Might error with ErrorByzantineThresholdExceeded (e.g. if finalizing conflicting forks)
	AddBlock(block *types.BlockProposal) error

	// AddQC adds a quorum certificate to Forks.
<<<<<<< HEAD
	// Will error in case the block referenced by the qc is unknown.
=======
	// Might error in case the block referenced by the qc is unknown.
>>>>>>> 2b39f986
	// Might error with ErrorByzantineThresholdExceeded (e.g. if two conflicting QCs for the
	// same view are found)
	AddQC(qc *types.QuorumCertificate) error

	// MakeForkChoice prompts the ForkChoice to generate a fork choice for the
	// current view `curView`. The fork choice is a qc that should be used for
	// building the primaries block.
	//
	// PREREQUISITE:
	// ForkChoice cannot generate ForkChoices retroactively for past views.
	// If used correctly, MakeForkChoice should only ever have processed QCs
	// whose view is smaller than curView, for the following reason:
	// Processing a QC with view v should result in the PaceMaker being in
	// view v+1 or larger. Hence, given that the current View is curView,
	// all QCs should have view < curView.
	// To prevent accidental miss-usage, ForkChoices will error if `curView`
	// is smaller than the view of any qc ForkChoice has seen.
	// Note that tracking the view of the newest qc is for safety purposes
	// and _independent_ of the fork-choice rule.
	MakeForkChoice(curView uint64) (*types.QCBlock, error)
<<<<<<< HEAD

	VerifyBlock(header *flow.Header) error
}

// ErrorByzantineThresholdExceeded is raised if HotStuff detects malicious conditions which
// prove a Byzantine threshold of consensus replicas has been exceeded.
// Per definition, the byzantine threshold is exceeded is there are byzantine consensus
// replicas with _at least_ 1/3 stake.
=======
}

// ErrorByzantineThresholdExceeded is raised if HotStuff detects malicious conditions which
// prove a Byzantine super-minority of consensus replicas. A 'Byzantine super-minority'
// is defined as a group of byzantine consensus replicas with at least 1/3 stake.
>>>>>>> 2b39f986
type ErrorByzantineThresholdExceeded struct {
	Evidence string
}

func (e *ErrorByzantineThresholdExceeded) Error() string {
	return e.Evidence
}<|MERGE_RESOLUTION|>--- conflicted
+++ resolved
@@ -50,11 +50,7 @@
 	AddBlock(block *types.BlockProposal) error
 
 	// AddQC adds a quorum certificate to Forks.
-<<<<<<< HEAD
 	// Will error in case the block referenced by the qc is unknown.
-=======
-	// Might error in case the block referenced by the qc is unknown.
->>>>>>> 2b39f986
 	// Might error with ErrorByzantineThresholdExceeded (e.g. if two conflicting QCs for the
 	// same view are found)
 	AddQC(qc *types.QuorumCertificate) error
@@ -70,27 +66,17 @@
 	// Processing a QC with view v should result in the PaceMaker being in
 	// view v+1 or larger. Hence, given that the current View is curView,
 	// all QCs should have view < curView.
-	// To prevent accidental miss-usage, ForkChoices will error if `curView`
+	// To prevent accidental misusage, ForkChoices will error if `curView`
 	// is smaller than the view of any qc ForkChoice has seen.
 	// Note that tracking the view of the newest qc is for safety purposes
 	// and _independent_ of the fork-choice rule.
 	MakeForkChoice(curView uint64) (*types.QCBlock, error)
-<<<<<<< HEAD
-
-	VerifyBlock(header *flow.Header) error
 }
 
 // ErrorByzantineThresholdExceeded is raised if HotStuff detects malicious conditions which
 // prove a Byzantine threshold of consensus replicas has been exceeded.
 // Per definition, the byzantine threshold is exceeded is there are byzantine consensus
 // replicas with _at least_ 1/3 stake.
-=======
-}
-
-// ErrorByzantineThresholdExceeded is raised if HotStuff detects malicious conditions which
-// prove a Byzantine super-minority of consensus replicas. A 'Byzantine super-minority'
-// is defined as a group of byzantine consensus replicas with at least 1/3 stake.
->>>>>>> 2b39f986
 type ErrorByzantineThresholdExceeded struct {
 	Evidence string
 }
