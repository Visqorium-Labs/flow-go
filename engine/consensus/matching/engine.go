--- conflicted
+++ resolved
@@ -210,14 +210,11 @@
 		Hex("final_state", receipt.ExecutionResult.FinalStateCommit).
 		Logger()
 
-<<<<<<< HEAD
-=======
 	sealed, err := e.state.Sealed().Head()
 	if err != nil {
 		return fmt.Errorf("could not get sealed head: %w", err)
 	}
 
->>>>>>> 16e54c7e
 	// if the receipt is for an unknown block, skip it. It will be re-requested
 	// later.
 	head, err := e.state.AtBlockID(receipt.ExecutionResult.BlockID).Head()
@@ -226,22 +223,16 @@
 		return nil
 	}
 
-<<<<<<< HEAD
-=======
 	if head.Height <= sealed.Height {
 		log.Debug().Msg("discarding receipt for already sealed block")
 		return nil
 	}
 
->>>>>>> 16e54c7e
 	log = log.With().
 		Uint64("block_view", head.View).
 		Uint64("block_height", head.Height).
 		Logger()
-<<<<<<< HEAD
-=======
 	log.Info().Msg("execution receipt received")
->>>>>>> 16e54c7e
 
 	chunks := receipt.ExecutionResult.Chunks
 	numberChunks := len(chunks)
@@ -251,10 +242,6 @@
 	}
 
 	if len(receipt.ExecutionResult.FinalStateCommit) == 0 {
-<<<<<<< HEAD
-		log.Error().Msg("dropping execution receipt with empty final state commitment")
-		return nil
-=======
 		lastChunk := chunks[numberChunks-1]
 		altFinalState := lastChunk.EndState
 		if len(altFinalState) < 1 {
@@ -265,7 +252,6 @@
 		log.Warn().Msg("execution receipt received with empty FinalStateCommit BUT used lastChunk.EndState instead")
 	} else {
 		log.Info().Msg("execution receipt received")
->>>>>>> 16e54c7e
 	}
 
 	//// check the execution receipt is sent by its executor
@@ -273,17 +259,6 @@
 	//	return engine.NewInvalidInputErrorf("invalid origin for receipt (executor: %x, origin: %x)", receipt.ExecutorID, originID)
 	//}
 
-<<<<<<< HEAD
-	sealed, err := e.state.Sealed().Head()
-	if err != nil {
-		return fmt.Errorf("could not find sealed block: %w", err)
-	}
-	if sealed.Height >= head.Height {
-		return nil
-	}
-
-=======
->>>>>>> 16e54c7e
 	// get the identity of the origin node, so we can check if it's a valid
 	// source for a execution receipt (usually execution nodes)
 	identity, err := e.state.AtBlockID(receipt.ExecutionResult.BlockID).Identity(originID)
@@ -308,8 +283,6 @@
 
 	// check if the result of this receipt is already sealed.
 	result := &receipt.ExecutionResult
-<<<<<<< HEAD
-=======
 	//_, err = e.resultsDB.ByID(result.ID())
 	//if err == nil {
 	//	log.Debug().Msg("discarding receipt for sealed result")
@@ -318,7 +291,6 @@
 	//if !errors.Is(err, storage.ErrNotFound) {
 	//	return fmt.Errorf("could not check result: %w", err)
 	//}
->>>>>>> 16e54c7e
 
 	// store the result belonging to the receipt in the memory pool
 	added := e.results.Add(result)
@@ -339,79 +311,6 @@
 
 // onApproval processes a new result approval.
 func (e *Engine) onApproval(originID flow.Identifier, approval *flow.ResultApproval) error {
-<<<<<<< HEAD
-	return nil // TODO: HOTFIX!!!
-
-	//log := e.log.With().
-	//	Hex("approval_id", logging.Entity(approval)).
-	//	Hex("result_id", approval.Body.ExecutionResultID[:]).
-	//	Logger()
-	//
-	//log.Info().Msg("result approval received")
-	//
-	//// check approver matches the origin ID
-	//if approval.Body.ApproverID != originID {
-	//	return engine.NewInvalidInputErrorf("invalid origin for approval: %x", originID)
-	//}
-	//
-	//// if the approval is for an unknown block, cache it. It will be picked up
-	//// later when the finalizer processes new blocks.
-	//_, err := e.state.AtBlockID(approval.Body.BlockID).Head()
-	//if err != nil {
-	//	_, _ = e.approvals.Add(approval)
-	//	return nil
-	//}
-	//
-	//// get the identity of the origin node, so we can check if it's a valid
-	//// source for an approval (usually verification nodes)
-	//identity, err := e.state.AtBlockID(approval.Body.BlockID).Identity(originID)
-	//if err != nil {
-	//	if protocol.IsIdentityNotFound(err) {
-	//		return engine.NewInvalidInputErrorf("could not get approver identity: %w", err)
-	//	}
-	//
-	//	// unknown exception
-	//	return fmt.Errorf("could not get approver identity: %w", err)
-	//}
-	//
-	//// check that the origin is a verification node
-	//if identity.Role != flow.RoleVerification {
-	//	return engine.NewInvalidInputErrorf("invalid approver node role (%s)", identity.Role)
-	//}
-	//
-	//// check if the identity has a stake
-	//if identity.Stake == 0 {
-	//	return engine.NewInvalidInputErrorf("verifier has zero stake (%x)", identity.NodeID)
-	//}
-	//
-	//// check if the result of this approval is already sealed
-	//_, err = e.resultsDB.ByID(approval.Body.ExecutionResultID)
-	//if err == nil {
-	//	log.Debug().Msg("discarding approval for sealed result")
-	//	return nil
-	//}
-	//if !errors.Is(err, storage.ErrNotFound) {
-	//	return fmt.Errorf("could not check result: %w", err)
-	//}
-	//
-	//// store in the memory pool (it won't be added if it is already in there).
-	//added, err := e.approvals.Add(approval)
-	//if err != nil {
-	//	return err
-	//}
-	//
-	//if !added {
-	//	e.log.Debug().Msg("skipping approval already in mempool")
-	//	return nil
-	//}
-	//
-	//e.mempool.MempoolEntries(metrics.ResourceApproval, e.approvals.Size())
-	//
-	//// kick off a check for potential seal formation
-	//e.unit.Launch(e.checkSealing)
-	//
-	//return nil
-=======
 
 	// TODO HOTFIX we aren't checking RAs
 	return nil
@@ -485,7 +384,6 @@
 	e.unit.Launch(e.checkSealing)
 
 	return nil
->>>>>>> 16e54c7e
 }
 
 // checkSealing checks if there is anything worth sealing at the moment.
@@ -943,13 +841,6 @@
 
 		// we will request receipts even if we already have them
 		blockID := header.ID()
-<<<<<<< HEAD
-
-		if _, ok := knownResultsMap[blockID]; ok {
-			continue
-		}
-		missingBlocksOrderedByHeight = append(missingBlocksOrderedByHeight, blockID)
-=======
 		missingBlocksOrderedByHeight = append(missingBlocksOrderedByHeight, blockID)
 
 		//// check if we have an execution result for the block at this height
@@ -961,7 +852,6 @@
 		//if err != nil {
 		//	return fmt.Errorf("could not get execution result (block_id=%x): %w", blockID, err)
 		//}
->>>>>>> 16e54c7e
 	}
 
 	e.log.Info().
