--- conflicted
+++ resolved
@@ -27,31 +27,10 @@
 // Checker
 
 type Checker struct {
-<<<<<<< HEAD
-	Program             *ast.Program
-	PredeclaredValues   map[string]ValueDeclaration
-	PredeclaredTypes    map[string]TypeDeclaration
-	ImportCheckers      map[ast.LocationID]*Checker
-	errors              []error
-	valueActivations    *ValueActivations
-	resources           *Resources
-	typeActivations     *TypeActivations
-	functionActivations *FunctionActivations
-	GlobalValues        map[string]*Variable
-	GlobalTypes         map[string]Type
-	inCondition         bool
-	Occurrences         *Occurrences
-	variableOrigins     map[*Variable]*Origin
-	memberOrigins       map[Type]map[string]*Origin
-	seenImports         map[ast.LocationID]bool
-	isChecked           bool
-	inCreate            bool
-	Elaboration         *Elaboration
-=======
 	Program                 *ast.Program
 	PredeclaredValues       map[string]ValueDeclaration
 	PredeclaredTypes        map[string]TypeDeclaration
-	ImportCheckers          map[ast.ImportLocation]*Checker
+	ImportCheckers          map[ast.LocationID]*Checker
 	errors                  []error
 	valueActivations        *ValueActivations
 	resources               *Resources
@@ -63,12 +42,11 @@
 	Occurrences             *Occurrences
 	variableOrigins         map[*Variable]*Origin
 	memberOrigins           map[Type]map[string]*Origin
-	seenImports             map[ast.ImportLocation]bool
+	seenImports             map[ast.LocationID]bool
 	isChecked               bool
 	inCreate                bool
 	Elaboration             *Elaboration
 	currentMemberExpression *ast.MemberExpression
->>>>>>> 1b6e6d59
 }
 
 func NewChecker(
