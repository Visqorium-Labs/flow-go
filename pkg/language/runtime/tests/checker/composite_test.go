package checker

import (
	"fmt"
	"github.com/dapperlabs/flow-go/pkg/language/runtime/common"
	"github.com/dapperlabs/flow-go/pkg/language/runtime/sema"
	. "github.com/dapperlabs/flow-go/pkg/language/runtime/tests/utils"
	. "github.com/onsi/gomega"
	"testing"
)

func TestCheckInvalidCompositeRedeclaringType(t *testing.T) {
	RegisterTestingT(t)

	for _, kind := range common.CompositeKinds {
		_, err := ParseAndCheck(fmt.Sprintf(`
          %s Int {}
        `, kind.Keyword()))

		// TODO: add support for non-structure declarations

		expectedErrorCount := 1
		if kind != common.CompositeKindStructure {
			expectedErrorCount += 1
		}

		errs := ExpectCheckerErrors(err, expectedErrorCount)

		Expect(errs[0]).
			To(BeAssignableToTypeOf(&sema.RedeclarationError{}))

		if kind != common.CompositeKindStructure {
			Expect(errs[1]).
				To(BeAssignableToTypeOf(&sema.UnsupportedDeclarationError{}))
		}
	}
}

func TestCheckComposite(t *testing.T) {
	RegisterTestingT(t)

	for _, kind := range common.CompositeKinds {
		_, err := ParseAndCheck(fmt.Sprintf(`
          %s Test {
              pub(set) var foo: Int

              init(foo: Int) {
                  self.foo = foo
              }

              pub fun getFoo(): Int {
                  return self.foo
              }
          }
	    `, kind.Keyword()))

		// TODO: add support for non-structure declarations

		if kind == common.CompositeKindStructure {
			Expect(err).
				To(Not(HaveOccurred()))
		} else {
			errs := ExpectCheckerErrors(err, 1)

			Expect(errs[0]).
				To(BeAssignableToTypeOf(&sema.UnsupportedDeclarationError{}))
		}
	}
}

func TestCheckInitializerName(t *testing.T) {
	RegisterTestingT(t)

	for _, kind := range common.CompositeKinds {
		_, err := ParseAndCheck(fmt.Sprintf(`
          %s Test {
              init() {}
          }
	    `, kind.Keyword()))

		// TODO: add support for non-structure declarations

		if kind == common.CompositeKindStructure {
			Expect(err).
				To(Not(HaveOccurred()))
		} else {
			errs := ExpectCheckerErrors(err, 1)

			Expect(errs[0]).
				To(BeAssignableToTypeOf(&sema.UnsupportedDeclarationError{}))
		}
	}
}

func TestCheckInvalidInitializerName(t *testing.T) {
	RegisterTestingT(t)

	for _, kind := range common.CompositeKinds {
		_, err := ParseAndCheck(fmt.Sprintf(`
          %s Test {
              initializer() {}
          }
	    `, kind.Keyword()))

		// TODO: add support for non-structure declarations

		expectedErrorCount := 1
		if kind != common.CompositeKindStructure {
			expectedErrorCount += 1
		}

		errs := ExpectCheckerErrors(err, expectedErrorCount)

		Expect(errs[0]).
			To(BeAssignableToTypeOf(&sema.InvalidInitializerNameError{}))

		if kind != common.CompositeKindStructure {
			Expect(errs[1]).
				To(BeAssignableToTypeOf(&sema.UnsupportedDeclarationError{}))
		}
	}
}

func TestCheckInvalidCompositeFieldName(t *testing.T) {
	RegisterTestingT(t)

	for _, kind := range common.CompositeKinds {
		_, err := ParseAndCheck(fmt.Sprintf(`
          %s Test {
              let init: Int
          }
	    `, kind.Keyword()))

		// TODO: add support for non-structure declarations

		expectedErrorCount := 2
		if kind != common.CompositeKindStructure {
			expectedErrorCount += 1
		}

		errs := ExpectCheckerErrors(err, expectedErrorCount)

		Expect(errs[0]).
			To(BeAssignableToTypeOf(&sema.InvalidNameError{}))

		Expect(errs[1]).
			To(BeAssignableToTypeOf(&sema.MissingInitializerError{}))

		if kind != common.CompositeKindStructure {
			Expect(errs[2]).
				To(BeAssignableToTypeOf(&sema.UnsupportedDeclarationError{}))
		}
	}
}

func TestCheckInvalidCompositeFunctionName(t *testing.T) {
	RegisterTestingT(t)

	for _, kind := range common.CompositeKinds {
		_, err := ParseAndCheck(fmt.Sprintf(`
          %s Test {
              fun init() {}
          }
	    `, kind.Keyword()))

		// TODO: add support for non-structure declarations

		expectedErrorCount := 1
		if kind != common.CompositeKindStructure {
			expectedErrorCount += 1
		}

		errs := ExpectCheckerErrors(err, expectedErrorCount)

		Expect(errs[0]).
			To(BeAssignableToTypeOf(&sema.InvalidNameError{}))

		if kind != common.CompositeKindStructure {
			Expect(errs[1]).
				To(BeAssignableToTypeOf(&sema.UnsupportedDeclarationError{}))
		}
	}
}

func TestCheckInvalidCompositeRedeclaringFields(t *testing.T) {
	RegisterTestingT(t)

	for _, kind := range common.CompositeKinds {
		_, err := ParseAndCheck(fmt.Sprintf(`
          %s Test {
              let x: Int
              let x: Int
          }
	    `, kind.Keyword()))

		// TODO: add support for non-structure declarations

		expectedErrorCount := 2
		if kind != common.CompositeKindStructure {
			expectedErrorCount += 1
		}

		errs := ExpectCheckerErrors(err, expectedErrorCount)

		Expect(errs[0]).
			To(BeAssignableToTypeOf(&sema.RedeclarationError{}))

		Expect(errs[1]).
			To(BeAssignableToTypeOf(&sema.MissingInitializerError{}))

		if kind != common.CompositeKindStructure {
			Expect(errs[2]).
				To(BeAssignableToTypeOf(&sema.UnsupportedDeclarationError{}))
		}
	}
}

func TestCheckInvalidCompositeRedeclaringFunctions(t *testing.T) {
	RegisterTestingT(t)

	for _, kind := range common.CompositeKinds {
		_, err := ParseAndCheck(fmt.Sprintf(`
          %s Test {
              fun x() {}
              fun x() {}
          }
	    `, kind.Keyword()))

		// TODO: add support for non-structure declarations

		expectedErrorCount := 1
		if kind != common.CompositeKindStructure {
			expectedErrorCount += 1
		}

		errs := ExpectCheckerErrors(err, expectedErrorCount)

		Expect(errs[0]).
			To(BeAssignableToTypeOf(&sema.RedeclarationError{}))

		if kind != common.CompositeKindStructure {
			Expect(errs[1]).
				To(BeAssignableToTypeOf(&sema.UnsupportedDeclarationError{}))
		}
	}
}

func TestCheckInvalidCompositeRedeclaringFieldsAndFunctions(t *testing.T) {
	RegisterTestingT(t)

	for _, kind := range common.CompositeKinds {
		_, err := ParseAndCheck(fmt.Sprintf(`
          %s Test {
              let x: Int
              fun x() {}
          }
	    `, kind.Keyword()))

		// TODO: add support for non-structure declarations

		expectedErrorCount := 2
		if kind != common.CompositeKindStructure {
			expectedErrorCount += 1
		}

		errs := ExpectCheckerErrors(err, expectedErrorCount)
		Expect(errs[0]).
			To(BeAssignableToTypeOf(&sema.RedeclarationError{}))

		Expect(errs[1]).
			To(BeAssignableToTypeOf(&sema.MissingInitializerError{}))

		if kind != common.CompositeKindStructure {
			Expect(errs[2]).
				To(BeAssignableToTypeOf(&sema.UnsupportedDeclarationError{}))
		}
	}
}

func TestCheckCompositeFieldsAndFunctions(t *testing.T) {
	RegisterTestingT(t)

	for _, kind := range common.CompositeKinds {
		_, err := ParseAndCheck(fmt.Sprintf(`
          %s Test {
              let x: Int

              init() {
                  self.x = 1
              }

              fun y() {}
          }
	    `, kind.Keyword()))

		// TODO: add support for non-structure declarations

		if kind == common.CompositeKindStructure {
			Expect(err).
				To(Not(HaveOccurred()))
		} else {
			errs := ExpectCheckerErrors(err, 1)

			Expect(errs[0]).
				To(BeAssignableToTypeOf(&sema.UnsupportedDeclarationError{}))
		}
	}
}

func TestCheckInvalidCompositeFieldType(t *testing.T) {
	RegisterTestingT(t)

	for _, kind := range common.CompositeKinds {
		_, err := ParseAndCheck(fmt.Sprintf(`
          %s Test {
              let x: X
          }
	    `, kind.Keyword()))

		// TODO: add support for non-structure declarations

		expectedErrorCount := 2
		if kind != common.CompositeKindStructure {
			expectedErrorCount += 1
		}

		errs := ExpectCheckerErrors(err, expectedErrorCount)
		Expect(errs[0]).
			To(BeAssignableToTypeOf(&sema.NotDeclaredError{}))

		Expect(errs[1]).
			To(BeAssignableToTypeOf(&sema.MissingInitializerError{}))

		if kind != common.CompositeKindStructure {
			Expect(errs[2]).
				To(BeAssignableToTypeOf(&sema.UnsupportedDeclarationError{}))
		}
	}
}

func TestCheckInvalidCompositeInitializerParameterType(t *testing.T) {
	RegisterTestingT(t)

	for _, kind := range common.CompositeKinds {
		_, err := ParseAndCheck(fmt.Sprintf(`
          %s Test {
              init(x: X) {}
          }
	    `, kind.Keyword()))

		// TODO: add support for non-structure declarations

		expectedErrorCount := 1
		if kind != common.CompositeKindStructure {
			expectedErrorCount += 1
		}

		errs := ExpectCheckerErrors(err, expectedErrorCount)

		Expect(errs[0]).
			To(BeAssignableToTypeOf(&sema.NotDeclaredError{}))

		if kind != common.CompositeKindStructure {
			Expect(errs[1]).
				To(BeAssignableToTypeOf(&sema.UnsupportedDeclarationError{}))
		}
	}
}

func TestCheckInvalidCompositeInitializerParameters(t *testing.T) {
	RegisterTestingT(t)

	for _, kind := range common.CompositeKinds {
		_, err := ParseAndCheck(fmt.Sprintf(`
          %s Test {
              init(x: Int, x: Int) {}
          }
	    `, kind.Keyword()))

		// TODO: add support for non-structure declarations

		expectedErrorCount := 1
		if kind != common.CompositeKindStructure {
			expectedErrorCount += 1
		}

		errs := ExpectCheckerErrors(err, expectedErrorCount)

		Expect(errs[0]).
			To(BeAssignableToTypeOf(&sema.RedeclarationError{}))

		if kind != common.CompositeKindStructure {
			Expect(errs[1]).
				To(BeAssignableToTypeOf(&sema.UnsupportedDeclarationError{}))
		}
	}
}

func TestCheckInvalidCompositeInitializer(t *testing.T) {
	RegisterTestingT(t)

	for _, kind := range common.CompositeKinds {
		_, err := ParseAndCheck(fmt.Sprintf(`
          %s Test {
              init() { X }
          }
	    `, kind.Keyword()))

		// TODO: add support for non-structure declarations

		expectedErrorCount := 1
		if kind != common.CompositeKindStructure {
			expectedErrorCount += 1
		}

		errs := ExpectCheckerErrors(err, expectedErrorCount)

		Expect(errs[0]).
			To(BeAssignableToTypeOf(&sema.NotDeclaredError{}))

		if kind != common.CompositeKindStructure {
			Expect(errs[1]).
				To(BeAssignableToTypeOf(&sema.UnsupportedDeclarationError{}))
		}
	}
}

func TestCheckInvalidCompositeFunction(t *testing.T) {
	RegisterTestingT(t)

	for _, kind := range common.CompositeKinds {
		_, err := ParseAndCheck(fmt.Sprintf(`
          %s Test {
              fun test() { X }
          }
	    `, kind.Keyword()))

		// TODO: add support for non-structure declarations

		expectedErrorCount := 1
		if kind != common.CompositeKindStructure {
			expectedErrorCount += 1
		}

		errs := ExpectCheckerErrors(err, expectedErrorCount)

		Expect(errs[0]).
			To(BeAssignableToTypeOf(&sema.NotDeclaredError{}))

		if kind != common.CompositeKindStructure {
			Expect(errs[1]).
				To(BeAssignableToTypeOf(&sema.UnsupportedDeclarationError{}))
		}
	}
}

func TestCheckCompositeInitializerSelfReference(t *testing.T) {
	RegisterTestingT(t)

	for _, kind := range common.CompositeKinds {
		_, err := ParseAndCheck(fmt.Sprintf(`
          %s Test {
              init() { self }
          }
	    `, kind.Keyword()))

		// TODO: add support for non-structure declarations

		switch kind {
		case common.CompositeKindStructure:
			Expect(err).
				To(Not(HaveOccurred()))
		case common.CompositeKindContract:
			errs := ExpectCheckerErrors(err, 1)

			Expect(errs[0]).
				To(BeAssignableToTypeOf(&sema.UnsupportedDeclarationError{}))
		case common.CompositeKindResource:
			errs := ExpectCheckerErrors(err, 2)

			// TODO: handle `self` properly

			Expect(errs[0]).
				To(BeAssignableToTypeOf(&sema.ResourceLossError{}))

			Expect(errs[1]).
				To(BeAssignableToTypeOf(&sema.UnsupportedDeclarationError{}))
		}
	}
}

func TestCheckCompositeFunctionSelfReference(t *testing.T) {
	RegisterTestingT(t)

	for _, kind := range common.CompositeKinds {
		_, err := ParseAndCheck(fmt.Sprintf(`
          %s Test {
              fun test() { self }
          }
	    `, kind.Keyword()))

		// TODO: add support for non-structure declarations

		switch kind {
		case common.CompositeKindStructure:
			Expect(err).
				To(Not(HaveOccurred()))

		case common.CompositeKindContract:
			errs := ExpectCheckerErrors(err, 1)

			Expect(errs[0]).
				To(BeAssignableToTypeOf(&sema.UnsupportedDeclarationError{}))

		case common.CompositeKindResource:
			errs := ExpectCheckerErrors(err, 2)

			// TODO: handle `self` properly

			Expect(errs[0]).
				To(BeAssignableToTypeOf(&sema.ResourceLossError{}))

			Expect(errs[1]).
				To(BeAssignableToTypeOf(&sema.UnsupportedDeclarationError{}))
		}
	}
}

func TestCheckInvalidLocalComposite(t *testing.T) {
	RegisterTestingT(t)

	for _, kind := range common.CompositeKinds {
		_, err := ParseAndCheck(fmt.Sprintf(`
          fun test() {
              %s Test {}
          }
        `, kind.Keyword()))

		errs := ExpectCheckerErrors(err, 1)

		Expect(errs[0]).
			To(BeAssignableToTypeOf(&sema.InvalidDeclarationError{}))
	}
}

func TestCheckInvalidCompositeMissingInitializer(t *testing.T) {
	RegisterTestingT(t)

	for _, kind := range common.CompositeKinds {
		_, err := ParseAndCheck(fmt.Sprintf(`
           %s Test {
               let foo: Int
           }
        `, kind.Keyword()))

		// TODO: add support for non-structure declarations

		expectedErrorCount := 1
		if kind != common.CompositeKindStructure {
			expectedErrorCount += 1
		}

		errs := ExpectCheckerErrors(err, expectedErrorCount)

		Expect(errs[0]).
			To(BeAssignableToTypeOf(&sema.MissingInitializerError{}))

		if kind != common.CompositeKindStructure {
			Expect(errs[1]).
				To(BeAssignableToTypeOf(&sema.UnsupportedDeclarationError{}))
		}
	}
}

func TestCheckCompositeFieldAccess(t *testing.T) {
	RegisterTestingT(t)

	for _, kind := range common.CompositeKinds {
		_, err := ParseAndCheck(fmt.Sprintf(`
          %s Test {
              let foo: Int

              init() {
                  self.foo = 1
              }

              fun test() {
                  self.foo
              }
          }
        `, kind.Keyword()))

		// TODO: add support for non-structure declarations

		if kind == common.CompositeKindStructure {
			Expect(err).
				To(Not(HaveOccurred()))
		} else {
			errs := ExpectCheckerErrors(err, 1)

			Expect(errs[0]).
				To(BeAssignableToTypeOf(&sema.UnsupportedDeclarationError{}))
		}
	}
}

func TestCheckInvalidCompositeFieldAccess(t *testing.T) {
	RegisterTestingT(t)

	for _, kind := range common.CompositeKinds {
		_, err := ParseAndCheck(fmt.Sprintf(`
          %s Test {
              init() {
                  self.foo
              }

              fun test() {
                  self.bar
              }
          }
	    `, kind.Keyword()))

		// TODO: add support for non-structure declarations

		expectedErrorCount := 3
		if kind != common.CompositeKindStructure {
			expectedErrorCount += 1
		}

		errs := ExpectCheckerErrors(err, expectedErrorCount)

		Expect(errs[0]).
			To(BeAssignableToTypeOf(&sema.NotDeclaredMemberError{}))
		Expect(errs[0].(*sema.NotDeclaredMemberError).Name).
			To(Equal("foo"))

		Expect(errs[1]).
			To(BeAssignableToTypeOf(&sema.UnassignedFieldAccessError{}))

		Expect(errs[2]).
			To(BeAssignableToTypeOf(&sema.NotDeclaredMemberError{}))
		Expect(errs[2].(*sema.NotDeclaredMemberError).Name).
			To(Equal("bar"))

		if kind != common.CompositeKindStructure {
			Expect(errs[3]).
				To(BeAssignableToTypeOf(&sema.UnsupportedDeclarationError{}))
		}
	}
}

func TestCheckCompositeFieldAssignment(t *testing.T) {
	RegisterTestingT(t)

	for _, kind := range common.CompositeKinds {
		_, err := ParseAndCheck(fmt.Sprintf(`
          %[1]s Test {
              var foo: Int

              init() {
                  self.foo = 1
                  let alsoSelf %[2]s self
                  alsoSelf.foo = 2
              }

              fun test() {
                  self.foo = 3
                  let alsoSelf %[2]s self
                  alsoSelf.foo = 4
              }
          }
	    `,
			kind.Keyword(),
			kind.TransferOperator(),
		))

		// TODO: add support for non-structure declarations

		if kind == common.CompositeKindStructure {
			Expect(err).
				To(Not(HaveOccurred()))
		} else {
			errs := ExpectCheckerErrors(err, 1)

			Expect(errs[0]).
				To(BeAssignableToTypeOf(&sema.UnsupportedDeclarationError{}))
		}
	}
}

func TestCheckInvalidCompositeSelfAssignment(t *testing.T) {
	RegisterTestingT(t)

	for _, kind := range common.CompositeKinds {
		_, err := ParseAndCheck(fmt.Sprintf(`
          %[1]s Test {
              init() {
                  self %[2]s %[3]s Test()
              }

              fun test() {
                  self %[2]s %[3]s Test()
              }
          }
	    `,
			kind.Keyword(),
			kind.TransferOperator(),
			kind.ConstructionKeyword(),
		))

		// TODO: add support for non-structure declarations

		expectedErrorCount := 2
		if kind != common.CompositeKindStructure {
			expectedErrorCount += 1
		}

		errs := ExpectCheckerErrors(err, expectedErrorCount)
		Expect(errs[0]).
			To(BeAssignableToTypeOf(&sema.AssignmentToConstantError{}))

		Expect(errs[1]).
			To(BeAssignableToTypeOf(&sema.AssignmentToConstantError{}))

		if kind != common.CompositeKindStructure {
			Expect(errs[2]).
				To(BeAssignableToTypeOf(&sema.UnsupportedDeclarationError{}))
		}
	}
}

func TestCheckInvalidCompositeFieldAssignment(t *testing.T) {
	RegisterTestingT(t)

	for _, kind := range common.CompositeKinds {
		_, err := ParseAndCheck(fmt.Sprintf(`
          %s Test {
              init() {
                  self.foo = 1
              }

              fun test() {
                  self.bar = 2
              }
          }
	    `, kind.Keyword()))

		// TODO: add support for non-structure declarations

		expectedErrorCount := 2
		if kind != common.CompositeKindStructure {
			expectedErrorCount += 1
		}

		errs := ExpectCheckerErrors(err, expectedErrorCount)
		Expect(errs[0]).
			To(BeAssignableToTypeOf(&sema.NotDeclaredMemberError{}))
		Expect(errs[0].(*sema.NotDeclaredMemberError).Name).
			To(Equal("foo"))

		Expect(errs[1]).
			To(BeAssignableToTypeOf(&sema.NotDeclaredMemberError{}))
		Expect(errs[1].(*sema.NotDeclaredMemberError).Name).
			To(Equal("bar"))

		if kind != common.CompositeKindStructure {
			Expect(errs[2]).
				To(BeAssignableToTypeOf(&sema.UnsupportedDeclarationError{}))
		}
	}
}

func TestCheckInvalidCompositeFieldAssignmentWrongType(t *testing.T) {
	RegisterTestingT(t)

	for _, kind := range common.CompositeKinds {
		_, err := ParseAndCheck(fmt.Sprintf(`
          %s Test {
              var foo: Int

              init() {
                  self.foo = true
              }

              fun test() {
                  self.foo = false
              }
          }
	    `, kind.Keyword()))

		// TODO: add support for non-structure declarations

		expectedErrorCount := 2
		if kind != common.CompositeKindStructure {
			expectedErrorCount += 1
		}

		errs := ExpectCheckerErrors(err, expectedErrorCount)
		Expect(errs[0]).
			To(BeAssignableToTypeOf(&sema.TypeMismatchError{}))

		Expect(errs[1]).
			To(BeAssignableToTypeOf(&sema.TypeMismatchError{}))

		if kind != common.CompositeKindStructure {
			Expect(errs[2]).
				To(BeAssignableToTypeOf(&sema.UnsupportedDeclarationError{}))
		}
	}
}

func TestCheckInvalidCompositeFieldConstantAssignment(t *testing.T) {
	RegisterTestingT(t)

	for _, kind := range common.CompositeKinds {
		_, err := ParseAndCheck(fmt.Sprintf(`
          %s Test {
              let foo: Int

              init() {
                  // initialization is fine
                  self.foo = 1
              }

              fun test() {
                  // assignment is invalid
                  self.foo = 2
              }
          }
	    `, kind.Keyword()))

		// TODO: add support for non-structure declarations

		expectedErrorCount := 1
		if kind != common.CompositeKindStructure {
			expectedErrorCount += 1
		}

		errs := ExpectCheckerErrors(err, expectedErrorCount)

		Expect(errs[0]).
			To(BeAssignableToTypeOf(&sema.AssignmentToConstantMemberError{}))

		if kind != common.CompositeKindStructure {
			Expect(errs[1]).
				To(BeAssignableToTypeOf(&sema.UnsupportedDeclarationError{}))
		}
	}
}

func TestCheckCompositeFunctionCall(t *testing.T) {
	RegisterTestingT(t)

	for _, kind := range common.CompositeKinds {
		_, err := ParseAndCheck(fmt.Sprintf(`
          %s Test {
              fun foo() {}

              fun bar() {
                  self.foo()
              }
          }
	    `, kind.Keyword()))

		// TODO: add support for non-structure declarations

		if kind == common.CompositeKindStructure {
			Expect(err).
				To(Not(HaveOccurred()))
		} else {
			errs := ExpectCheckerErrors(err, 1)

			Expect(errs[0]).
				To(BeAssignableToTypeOf(&sema.UnsupportedDeclarationError{}))
		}
	}
}

func TestCheckInvalidCompositeFunctionCall(t *testing.T) {
	RegisterTestingT(t)

	for _, kind := range common.CompositeKinds {
		_, err := ParseAndCheck(fmt.Sprintf(`
          %s Test {
              fun foo() {}

              fun bar() {
                  self.baz()
              }
          }
	    `, kind.Keyword()))

		// TODO: add support for non-structure declarations

		expectedErrorCount := 1
		if kind != common.CompositeKindStructure {
			expectedErrorCount += 1
		}

		errs := ExpectCheckerErrors(err, expectedErrorCount)

		Expect(errs[0]).
			To(BeAssignableToTypeOf(&sema.NotDeclaredMemberError{}))

		if kind != common.CompositeKindStructure {
			Expect(errs[1]).
				To(BeAssignableToTypeOf(&sema.UnsupportedDeclarationError{}))
		}
	}
}

func TestCheckInvalidCompositeFunctionAssignment(t *testing.T) {
	RegisterTestingT(t)

	for _, kind := range common.CompositeKinds {
		_, err := ParseAndCheck(fmt.Sprintf(`
          %s Test {
              fun foo() {}

              fun bar() {
                  self.foo = 2
              }
          }
	    `, kind.Keyword()))

		// TODO: add support for non-structure declarations

		expectedErrorCount := 2
		if kind != common.CompositeKindStructure {
			expectedErrorCount += 1
		}

		errs := ExpectCheckerErrors(err, expectedErrorCount)

		Expect(errs[0]).
			To(BeAssignableToTypeOf(&sema.AssignmentToConstantMemberError{}))
		Expect(errs[0].(*sema.AssignmentToConstantMemberError).Name).
			To(Equal("foo"))

		Expect(errs[1]).
			To(BeAssignableToTypeOf(&sema.TypeMismatchError{}))

		if kind != common.CompositeKindStructure {
			Expect(errs[2]).
				To(BeAssignableToTypeOf(&sema.UnsupportedDeclarationError{}))
		}
	}
}

func TestCheckCompositeInstantiation(t *testing.T) {
	RegisterTestingT(t)

	for _, kind := range common.CompositeKinds {
		_, err := ParseAndCheck(fmt.Sprintf(`
          %[1]s Test {

              init(x: Int) {
                  let test: %[2]sTest %[3]s %[4]s Test(x: 1)
              }

              fun test() {
                  let test: %[2]sTest %[3]s %[4]s Test(x: 2)
              }
          }

          let test: %[2]sTest %[3]s %[4]s Test(x: 3)
    	`,
			kind.Keyword(),
			kind.Annotation(),
			kind.TransferOperator(),
			kind.ConstructionKeyword(),
		))

		// TODO: add support for non-structure declarations

		if kind == common.CompositeKindStructure {
			Expect(err).
				To(Not(HaveOccurred()))
		} else {
			errs := ExpectCheckerErrors(err, 1)

			Expect(errs[0]).
				To(BeAssignableToTypeOf(&sema.UnsupportedDeclarationError{}))
		}
	}
}

func TestCheckInvalidSameCompositeRedeclaration(t *testing.T) {
	RegisterTestingT(t)

	for _, kind := range common.CompositeKinds {
		_, err := ParseAndCheck(fmt.Sprintf(`
          let x = 1
          %[1]s Foo {}
          %[1]s Foo {}
	    `, kind.Keyword()))

		// TODO: add support for non-structure declarations

		expectedErrorCount := 2
		if kind != common.CompositeKindStructure {
			expectedErrorCount += 2
		}

		errs := ExpectCheckerErrors(err, expectedErrorCount)

		// NOTE: two errors: one because type is redeclared,
		// the other because the global is redeclared

		Expect(errs[0]).
			To(BeAssignableToTypeOf(&sema.RedeclarationError{}))

		Expect(errs[1]).
			To(BeAssignableToTypeOf(&sema.RedeclarationError{}))

		if kind != common.CompositeKindStructure {
			Expect(errs[2]).
				To(BeAssignableToTypeOf(&sema.UnsupportedDeclarationError{}))

			Expect(errs[3]).
				To(BeAssignableToTypeOf(&sema.UnsupportedDeclarationError{}))
		}
	}
}

func TestCheckInvalidDifferentCompositeRedeclaration(t *testing.T) {
	RegisterTestingT(t)

	for _, firstKind := range common.CompositeKinds {
		for _, secondKind := range common.CompositeKinds {

			// only check different kinds
			if firstKind == secondKind {
				continue
			}

			_, err := ParseAndCheck(fmt.Sprintf(`
              let x = 1
              %[1]s Foo {}
              %[2]s Foo {}
	        `,
				firstKind.Keyword(),
				secondKind.Keyword(),
			))

			// TODO: add support for non-structure declarations

			expectedErrorCount := 2
			if firstKind != common.CompositeKindStructure {
				expectedErrorCount += 1
			}
			if secondKind != common.CompositeKindStructure {
				expectedErrorCount += 1
			}

			errs := ExpectCheckerErrors(err, expectedErrorCount)

			// NOTE: two errors: one because type is redeclared,
			// the other because the global is redeclared

			Expect(errs[0]).
				To(BeAssignableToTypeOf(&sema.RedeclarationError{}))

			Expect(errs[1]).
				To(BeAssignableToTypeOf(&sema.RedeclarationError{}))

			if firstKind != common.CompositeKindStructure &&
				secondKind != common.CompositeKindStructure {

				Expect(errs[2]).
					To(BeAssignableToTypeOf(&sema.UnsupportedDeclarationError{}))

				Expect(errs[3]).
					To(BeAssignableToTypeOf(&sema.UnsupportedDeclarationError{}))

			} else if firstKind != common.CompositeKindStructure ||
				secondKind != common.CompositeKindStructure {

				Expect(errs[2]).
					To(BeAssignableToTypeOf(&sema.UnsupportedDeclarationError{}))
			}
		}
	}
}

func TestCheckInvalidForwardReference(t *testing.T) {
	RegisterTestingT(t)

	_, err := ParseAndCheck(`
      let x = y
      let y = x
	`)

	errs := ExpectCheckerErrors(err, 1)

	Expect(errs[0]).
		To(BeAssignableToTypeOf(&sema.NotDeclaredError{}))
}

func TestCheckInvalidIncompatibleSameCompositeTypes(t *testing.T) {
	// tests that composite typing is nominal, not structural,
	// and composite kind is considered

	RegisterTestingT(t)

	for _, firstKind := range common.CompositeKinds {
		for _, secondKind := range common.CompositeKinds {

			_, err := ParseAndCheck(fmt.Sprintf(`
              %[1]s Foo {
                  init() {}
              }

              %[2]s Bar {
                  init() {}
              }

              let foo: %[3]sFoo %[4]s %[5]s Bar()
    	    `,
				firstKind.Keyword(),
				secondKind.Keyword(),
				firstKind.Annotation(),
				firstKind.TransferOperator(),
				secondKind.ConstructionKeyword(),
			))

			// TODO: add support for non-structure declarations

			expectedErrorCount := 1
			if firstKind != common.CompositeKindStructure {
				expectedErrorCount += 1
			}

			if secondKind != common.CompositeKindStructure {
				expectedErrorCount += 1
			}

			errs := ExpectCheckerErrors(err, expectedErrorCount)

			if firstKind != common.CompositeKindStructure &&
				secondKind != common.CompositeKindStructure {

				Expect(errs[0]).
					To(BeAssignableToTypeOf(&sema.UnsupportedDeclarationError{}))

				Expect(errs[1]).
					To(BeAssignableToTypeOf(&sema.UnsupportedDeclarationError{}))

			} else if firstKind != common.CompositeKindStructure ||
				secondKind != common.CompositeKindStructure {

				Expect(errs[0]).
					To(BeAssignableToTypeOf(&sema.UnsupportedDeclarationError{}))
			}

			Expect(errs[expectedErrorCount-1]).
				To(BeAssignableToTypeOf(&sema.TypeMismatchError{}))

		}
	}
}

func TestCheckInvalidCompositeFunctionWithSelfParameter(t *testing.T) {
	RegisterTestingT(t)

	for _, kind := range common.CompositeKinds {
		_, err := ParseAndCheck(fmt.Sprintf(`
          %s Foo {
              fun test(self: Int) {}
          }
	    `, kind.Keyword()))

		// TODO: add support for non-structure declarations

		expectedErrorCount := 1
		if kind != common.CompositeKindStructure {
			expectedErrorCount += 1
		}

		errs := ExpectCheckerErrors(err, expectedErrorCount)

		Expect(errs[0]).
			To(BeAssignableToTypeOf(&sema.RedeclarationError{}))

		if kind != common.CompositeKindStructure {
			Expect(errs[1]).
				To(BeAssignableToTypeOf(&sema.UnsupportedDeclarationError{}))
		}
	}
}

func TestCheckInvalidCompositeInitializerWithSelfParameter(t *testing.T) {
	RegisterTestingT(t)

	for _, kind := range common.CompositeKinds {
		_, err := ParseAndCheck(fmt.Sprintf(`
          %s Foo {
              init(self: Int) {}
          }
	    `, kind.Keyword()))

		// TODO: add support for non-structure declarations

		expectedErrorCount := 1
		if kind != common.CompositeKindStructure {
			expectedErrorCount += 1
		}

		errs := ExpectCheckerErrors(err, expectedErrorCount)

		Expect(errs[0]).
			To(BeAssignableToTypeOf(&sema.RedeclarationError{}))

		if kind != common.CompositeKindStructure {
			Expect(errs[1]).
				To(BeAssignableToTypeOf(&sema.UnsupportedDeclarationError{}))
		}
	}
}

func TestCheckCompositeInitializesConstant(t *testing.T) {
	RegisterTestingT(t)

	for _, kind := range common.CompositeKinds {
		_, err := ParseAndCheck(fmt.Sprintf(`
          %[1]s Test {
              let foo: Int

              init() {
                  self.foo = 42
              }
          }

	      let test %[2]s %[3]s Test()
	    `,
			kind.Keyword(),
			kind.TransferOperator(),
			kind.ConstructionKeyword(),
		))

		// TODO: add support for non-structure declarations

		if kind == common.CompositeKindStructure {
			Expect(err).
				To(Not(HaveOccurred()))
		} else {
			errs := ExpectCheckerErrors(err, 1)

			Expect(errs[0]).
				To(BeAssignableToTypeOf(&sema.UnsupportedDeclarationError{}))
		}
	}
}

func TestCheckCompositeInitializerWithArgumentLabel(t *testing.T) {
	RegisterTestingT(t)

	for _, kind := range common.CompositeKinds {
		_, err := ParseAndCheck(fmt.Sprintf(`
          %[1]s Test {

              init(x: Int) {}
          }

	      let test %[2]s %[3]s Test(x: 1)
	    `,
			kind.Keyword(),
			kind.TransferOperator(),
			kind.ConstructionKeyword(),
		))

		// TODO: add support for non-structure declarations

		if kind == common.CompositeKindStructure {
			Expect(err).
				To(Not(HaveOccurred()))
		} else {
			errs := ExpectCheckerErrors(err, 1)

			Expect(errs[0]).
				To(BeAssignableToTypeOf(&sema.UnsupportedDeclarationError{}))
		}
	}
}

func TestCheckInvalidCompositeInitializerCallWithMissingArgumentLabel(t *testing.T) {
	RegisterTestingT(t)

	for _, kind := range common.CompositeKinds {
		_, err := ParseAndCheck(fmt.Sprintf(`
          %[1]s Test {

              init(x: Int) {}
          }

	      let test %[2]s %[3]s Test(1)

	    `,
			kind.Keyword(),
			kind.TransferOperator(),
			kind.ConstructionKeyword(),
		))

		// TODO: add support for non-structure declarations

		if kind == common.CompositeKindStructure {
			errs := ExpectCheckerErrors(err, 1)

			Expect(errs[0]).
				To(BeAssignableToTypeOf(&sema.MissingArgumentLabelError{}))
		} else {
			errs := ExpectCheckerErrors(err, 2)

			Expect(errs[0]).
				To(BeAssignableToTypeOf(&sema.UnsupportedDeclarationError{}))

			Expect(errs[1]).
				To(BeAssignableToTypeOf(&sema.MissingArgumentLabelError{}))
		}
	}
}

func TestCheckCompositeFunctionWithArgumentLabel(t *testing.T) {
	RegisterTestingT(t)

	for _, kind := range common.CompositeKinds {
		_, err := ParseAndCheck(fmt.Sprintf(`
          %[1]s Test {

              fun test(x: Int) {}
          }

          let test %[2]s %[3]s Test()
	      let void = test.test(x: 1)
	    `,
			kind.Keyword(),
			kind.TransferOperator(),
			kind.ConstructionKeyword(),
		))

		// TODO: add support for non-structure declarations

		if kind == common.CompositeKindStructure {
			Expect(err).
				To(Not(HaveOccurred()))
		} else {
			errs := ExpectCheckerErrors(err, 1)

			Expect(errs[0]).
				To(BeAssignableToTypeOf(&sema.UnsupportedDeclarationError{}))
		}
	}
}

func TestCheckInvalidCompositeFunctionCallWithMissingArgumentLabel(t *testing.T) {
	RegisterTestingT(t)

	for _, kind := range common.CompositeKinds {
		_, err := ParseAndCheck(fmt.Sprintf(`
          %s Test {

              fun test(x: Int) {}
          }

          let test %[2]s %[3]s Test()
	      let void = test.test(1)
	    `,
			kind.Keyword(),
			kind.TransferOperator(),
			kind.ConstructionKeyword(),
		))

		// TODO: add support for non-structure declarations

		if kind == common.CompositeKindStructure {
			errs := ExpectCheckerErrors(err, 1)

			Expect(errs[0]).
				To(BeAssignableToTypeOf(&sema.MissingArgumentLabelError{}))
		} else {
			errs := ExpectCheckerErrors(err, 2)

			Expect(errs[0]).
				To(BeAssignableToTypeOf(&sema.UnsupportedDeclarationError{}))

			Expect(errs[1]).
				To(BeAssignableToTypeOf(&sema.MissingArgumentLabelError{}))
		}
	}
}

func TestCheckCompositeConstructorReferenceInInitializerAndFunction(t *testing.T) {
	RegisterTestingT(t)

	for _, kind := range common.CompositeKinds {
		checker, err := ParseAndCheck(fmt.Sprintf(`
          %s Test {

              init() {
                  Test
              }

              fun test(): %[2]sTest {
                  return %[2]s%[3]s Test()
              }
          }

          fun test(): %[2]sTest {
              return %[2]s%[3]s Test()
          }

          fun test2(): %[2]sTest {
<<<<<<< HEAD
              let test %[4]s %[3]s Test()
              return %[2]s test.test()
=======
              return %[2]s(%[3]s Test()).test()
>>>>>>> 31d092d3
          }
        `,
			kind.Keyword(),
			kind.Annotation(),
			kind.ConstructionKeyword(),
			kind.TransferOperator(),
		))

		// TODO: add support for non-structure declarations

		if kind == common.CompositeKindStructure {
			Expect(err).
				To(Not(HaveOccurred()))

			testType := checker.FindType("Test")

			Expect(testType).
				To(BeAssignableToTypeOf(&sema.CompositeType{}))

			structureType := testType.(*sema.CompositeType)

			Expect(structureType.Identifier).
				To(Equal("Test"))

			testFunctionMember := structureType.Members["test"]

			Expect(testFunctionMember.Type).
				To(BeAssignableToTypeOf(&sema.FunctionType{}))

			testFunctionType := testFunctionMember.Type.(*sema.FunctionType)

			Expect(testFunctionType.ReturnTypeAnnotation.Type).
				To(BeIdenticalTo(structureType))
		} else {
			errs := ExpectCheckerErrors(err, 1)

			Expect(errs[0]).
				To(BeAssignableToTypeOf(&sema.UnsupportedDeclarationError{}))
		}
	}
}

func TestCheckInvalidCompositeFieldMissingVariableKind(t *testing.T) {
	RegisterTestingT(t)

	for _, kind := range common.CompositeKinds {
		_, err := ParseAndCheck(fmt.Sprintf(`
          %s X {
              x: Int

              init(x: Int) {
                  self.x = x
              }
          }
	    `, kind.Keyword()))

		// TODO: add support for non-structure declarations

		expectedErrorCount := 1
		if kind != common.CompositeKindStructure {
			expectedErrorCount += 1
		}

		errs := ExpectCheckerErrors(err, expectedErrorCount)

		Expect(errs[0]).
			To(BeAssignableToTypeOf(&sema.InvalidVariableKindError{}))

		if kind != common.CompositeKindStructure {
			Expect(errs[1]).
				To(BeAssignableToTypeOf(&sema.UnsupportedDeclarationError{}))
		}
	}
}

func TestCheckCompositeFunction(t *testing.T) {
	RegisterTestingT(t)

	for _, kind := range common.CompositeKinds {
		_, err := ParseAndCheck(fmt.Sprintf(`
            %[1]s X {
                fun foo(): ((): %[2]sX) {
                    return self.bar
                }

                fun bar(): %[2]sX {
                    return %[2]s self
                }
            }
	    `, kind.Keyword(), kind.Annotation()))

		// TODO: add support for non-structure declarations

		if kind == common.CompositeKindStructure {
			Expect(err).
				To(Not(HaveOccurred()))
		} else {
			errs := ExpectCheckerErrors(err, 1)

			Expect(errs[0]).
				To(BeAssignableToTypeOf(&sema.UnsupportedDeclarationError{}))
		}
	}
}

func TestCheckCompositeReferenceBeforeDeclaration(t *testing.T) {
	RegisterTestingT(t)

	for _, kind := range common.CompositeKinds {
		_, err := ParseAndCheck(fmt.Sprintf(`
          var tests = 0

          fun test(): %[1]sTest {
              return %[1]s %[2]s Test()
          }

          %[3]s Test {
             init() {
                 tests = tests + 1
             }
          }
        `,
			kind.Annotation(),
			kind.ConstructionKeyword(),
			kind.Keyword(),
		))

		// TODO: add support for non-structure declarations

		if kind == common.CompositeKindStructure {
			Expect(err).
				To(Not(HaveOccurred()))
		} else {
			errs := ExpectCheckerErrors(err, 1)

			Expect(errs[0]).
				To(BeAssignableToTypeOf(&sema.UnsupportedDeclarationError{}))
		}
	}
}<|MERGE_RESOLUTION|>--- conflicted
+++ resolved
@@ -1410,12 +1410,8 @@
           }
 
           fun test2(): %[2]sTest {
-<<<<<<< HEAD
               let test %[4]s %[3]s Test()
               return %[2]s test.test()
-=======
-              return %[2]s(%[3]s Test()).test()
->>>>>>> 31d092d3
           }
         `,
 			kind.Keyword(),
