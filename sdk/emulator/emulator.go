package emulator

import (
	"sync"
	"time"

	"github.com/dapperlabs/flow-go/pkg/crypto"
	"github.com/dapperlabs/flow-go/pkg/language/runtime"
	"github.com/dapperlabs/flow-go/pkg/types"
	"github.com/dapperlabs/flow-go/sdk/emulator/execution"
	"github.com/dapperlabs/flow-go/sdk/emulator/state"
	etypes "github.com/dapperlabs/flow-go/sdk/emulator/types"
)

// EmulatedBlockchain simulates a blockchain for testing purposes.
//
// An emulated blockchain contains a versioned world state store and a pending transaction pool
// for granular state update tests.
//
// The intermediate world state is stored after each transaction is executed and can be used
// to check the output of a single transaction.
//
// The final world state is committed after each block. An index of committed world states is maintained
// to allow a test to seek to previously committed world state.
type EmulatedBlockchain struct {
	// worldStates is a mapping of committed world states (updated after CommitBlock)
	worldStates map[string][]byte
	// intermediateWorldStates is mapping of intermediate world states (updated after SubmitTransaction)
	intermediateWorldStates map[string][]byte
	// pendingWorldState is the current working world state
	pendingWorldState *state.WorldState
	// txPool is a pool of pending transactions waiting to be committed (already executed)
	txPool             map[string]*types.Transaction
	mut                sync.RWMutex
	computer           *execution.Computer
	rootAccount        types.Account
	rootAccountKey     crypto.PrKey
	lastCreatedAccount types.Account
}

// EmulatedBlockchainOptions is a set of configuration options for an emulated blockchain.
type EmulatedBlockchainOptions struct {
	RootAccountKey crypto.PrKey
	RuntimeLogger  func(string)
}

// DefaultOptions is the default configuration for an emulated blockchain.
var DefaultOptions = &EmulatedBlockchainOptions{
	RuntimeLogger: func(string) {},
}

// NewEmulatedBlockchain instantiates a new blockchain backend for testing purposes.
func NewEmulatedBlockchain(opt *EmulatedBlockchainOptions) *EmulatedBlockchain {
	worldStates := make(map[string][]byte)
	intermediateWorldStates := make(map[string][]byte)
	txPool := make(map[string]*types.Transaction)
	ws := state.NewWorldState()

	worldStates[string(ws.Hash())] = ws.Encode()

	b := &EmulatedBlockchain{
		worldStates:             worldStates,
		intermediateWorldStates: intermediateWorldStates,
		pendingWorldState:       ws,
		txPool:                  txPool,
	}

	runtime := runtime.NewInterpreterRuntime()
	computer := execution.NewComputer(
		runtime,
		opt.RuntimeLogger,
		b.onAccountCreated,
	)

	b.computer = computer
	b.rootAccount, b.rootAccountKey = createRootAccount(ws, opt.RootAccountKey)
	b.lastCreatedAccount = b.rootAccount

	return b
}

<<<<<<< HEAD
func (b *EmulatedBlockchain) RootAccount() types.Address {
	return b.rootAccount.Address
=======
// RootAccountAddress returns the root account address for this blockchain.
func (b *EmulatedBlockchain) RootAccountAddress() types.Address {
	return b.rootAccountAddress
>>>>>>> 60b6a9f0
}

// RootKey returns the root private key for this blockchain.
func (b *EmulatedBlockchain) RootKey() crypto.PrKey {
	return b.rootAccountKey
}

// GetLatestBlock gets the latest sealed block.
func (b *EmulatedBlockchain) GetLatestBlock() *etypes.Block {
	return b.pendingWorldState.GetLatestBlock()
}

// GetBlockByHash gets a block by hash.
func (b *EmulatedBlockchain) GetBlockByHash(hash crypto.Hash) (*etypes.Block, error) {
	block := b.pendingWorldState.GetBlockByHash(hash)
	if block == nil {
		return nil, &ErrBlockNotFound{BlockHash: hash}
	}

	return block, nil
}

// GetBlockByNumber gets a block by number.
func (b *EmulatedBlockchain) GetBlockByNumber(number uint64) (*etypes.Block, error) {
	block := b.pendingWorldState.GetBlockByNumber(number)
	if block == nil {
		return nil, &ErrBlockNotFound{BlockNum: number}
	}

	return block, nil
}

// GetTransaction gets an existing transaction by hash.
//
// First looks in pending txPool, then looks in current blockchain state.
func (b *EmulatedBlockchain) GetTransaction(txHash crypto.Hash) (*types.Transaction, error) {
	b.mut.RLock()
	defer b.mut.RUnlock()

	if tx, ok := b.txPool[string(txHash)]; ok {
		return tx, nil
	}

	tx := b.pendingWorldState.GetTransaction(txHash)
	if tx == nil {
		return nil, &ErrTransactionNotFound{TxHash: txHash}
	}

	return tx, nil
}

// GetTransactionAtVersion gets an existing transaction by hash at a specified state.
func (b *EmulatedBlockchain) GetTransactionAtVersion(txHash, version crypto.Hash) (*types.Transaction, error) {
	ws, err := b.getWorldStateAtVersion(version)
	if err != nil {
		return nil, err
	}

	tx := ws.GetTransaction(txHash)
	if tx == nil {
		return nil, &ErrTransactionNotFound{TxHash: txHash}
	}

	return tx, nil
}

// GetAccount gets account information associated with an address identifier.
func (b *EmulatedBlockchain) GetAccount(address types.Address) (*types.Account, error) {
	registers := b.pendingWorldState.Registers.NewView()
	runtimeContext := execution.NewRuntimeContext(registers)
	account := runtimeContext.GetAccount(address)
	if account == nil {
		return nil, &ErrAccountNotFound{Address: address}
	}

	return account, nil
}

// GetAccountAtVersion gets account information associated with an address identifier at a specified state.
func (b *EmulatedBlockchain) GetAccountAtVersion(address types.Address, version crypto.Hash) (*types.Account, error) {
	ws, err := b.getWorldStateAtVersion(version)
	if err != nil {
		return nil, err
	}

	registers := ws.Registers.NewView()
	runtimeContext := execution.NewRuntimeContext(registers)
	account := runtimeContext.GetAccount(address)
	if account == nil {
		return nil, &ErrAccountNotFound{Address: address}
	}

	return account, nil
}

// SubmitTransaction sends a transaction to the network that is immediately executed (updates blockchain state).
//
// Note that the resulting state is not finalized until CommitBlock() is called.
// However, the pending blockchain state is indexed for testing purposes.
func (b *EmulatedBlockchain) SubmitTransaction(tx *types.Transaction) error {
	b.mut.Lock()
	defer b.mut.Unlock()

	if _, exists := b.txPool[string(tx.Hash())]; exists {
		return &ErrDuplicateTransaction{TxHash: tx.Hash()}
	}

	if b.pendingWorldState.ContainsTransaction(tx.Hash()) {
		return &ErrDuplicateTransaction{TxHash: tx.Hash()}
	}

	if err := b.verifySignatures(tx); err != nil {
		return err
	}

	b.txPool[string(tx.Hash())] = tx
	b.pendingWorldState.InsertTransaction(tx)

	registers := b.pendingWorldState.Registers.NewView()

	err := b.computer.ExecuteTransaction(registers, tx)
	if err != nil {
		b.pendingWorldState.UpdateTransactionStatus(tx.Hash(), types.TransactionReverted)

		b.updatePendingWorldStates(tx.Hash())

		return &ErrTransactionReverted{TxHash: tx.Hash(), Err: err}
	}

	b.pendingWorldState.SetRegisters(registers.UpdatedRegisters())
	b.pendingWorldState.UpdateTransactionStatus(tx.Hash(), types.TransactionFinalized)

	b.updatePendingWorldStates(tx.Hash())

	return nil
}

func (b *EmulatedBlockchain) updatePendingWorldStates(txHash crypto.Hash) {
	if _, exists := b.intermediateWorldStates[string(txHash)]; exists {
		return
	}

	bytes := b.pendingWorldState.Encode()
	b.intermediateWorldStates[string(txHash)] = bytes
}

// CallScript executes a read-only script against the world state and returns the result.
func (b *EmulatedBlockchain) CallScript(script []byte) (interface{}, error) {
	registers := b.pendingWorldState.Registers.NewView()
	return b.computer.ExecuteScript(registers, script)
}

// CallScriptAtVersion executes a read-only script against a specified world state and returns the result.
func (b *EmulatedBlockchain) CallScriptAtVersion(script []byte, version crypto.Hash) (interface{}, error) {
	ws, err := b.getWorldStateAtVersion(version)
	if err != nil {
		return nil, err
	}

	registers := ws.Registers.NewView()
	return b.computer.ExecuteScript(registers, script)
}

// CommitBlock takes all pending transactions and commits them into a block.
//
// Note: this clears the pending transaction pool and indexes the committed blockchain
// state for testing purposes.
func (b *EmulatedBlockchain) CommitBlock() *etypes.Block {
	b.mut.Lock()
	defer b.mut.Unlock()

	txHashes := make([]crypto.Hash, 0)
	for _, tx := range b.txPool {
		txHashes = append(txHashes, tx.Hash())
		if b.pendingWorldState.GetTransaction(tx.Hash()).Status != types.TransactionReverted {
			b.pendingWorldState.UpdateTransactionStatus(tx.Hash(), types.TransactionSealed)
		}
	}
	b.txPool = make(map[string]*types.Transaction)

	prevBlock := b.pendingWorldState.GetLatestBlock()
	block := &etypes.Block{
		Number:            prevBlock.Number + 1,
		Timestamp:         time.Now(),
		PreviousBlockHash: prevBlock.Hash(),
		TransactionHashes: txHashes,
	}

	b.pendingWorldState.InsertBlock(block)
	b.commitWorldState(block.Hash())

	return block
}

// SeekToState rewinds the blockchain state to a previously committed history.
//
// Note that this only seeks to a committed world state (not intermediate world state)
// and this clears all pending transactions in txPool.
func (b *EmulatedBlockchain) SeekToState(hash crypto.Hash) {
	b.mut.Lock()
	defer b.mut.Unlock()

	if bytes, ok := b.worldStates[string(hash)]; ok {
		ws := state.Decode(bytes)
		b.pendingWorldState = ws
		b.txPool = make(map[string]*types.Transaction)
	}
}

func (b *EmulatedBlockchain) getWorldStateAtVersion(wsHash crypto.Hash) (*state.WorldState, error) {
	if wsBytes, ok := b.worldStates[string(wsHash)]; ok {
		return state.Decode(wsBytes), nil
	}

	if wsBytes, ok := b.intermediateWorldStates[string(wsHash)]; ok {
		return state.Decode(wsBytes), nil
	}

	return nil, &ErrInvalidStateVersion{Version: wsHash}
}

func (b *EmulatedBlockchain) commitWorldState(blockHash crypto.Hash) {
	if _, exists := b.worldStates[string(blockHash)]; exists {
		return
	}

	bytes := b.pendingWorldState.Encode()
	b.worldStates[string(blockHash)] = bytes
}

func (b *EmulatedBlockchain) onAccountCreated(account types.Account) {
	b.lastCreatedAccount = account
}

// lastCreatedAccount returns the last account that was created in the blockchain.
func (b *EmulatedBlockchain) LastCreatedAccount() types.Account {
	return b.lastCreatedAccount
}

// verifySignatures verifies that a transaction contains the necessary signatures.
//
// An error is returned if any of the expected signatures are invalid or missing.
func (b *EmulatedBlockchain) verifySignatures(tx *types.Transaction) error {
	accountWeights := make(map[types.Address]int)

	for _, accountSig := range tx.Signatures {
		err := b.verifyAccountSignature(accountSig, tx.CanonicalEncoding())
		if err != nil {
			return err
		}

		// TODO: add key weights
		accountWeights[accountSig.Account] = 1
	}

	if accountWeights[tx.PayerAccount] < 1 {
		return &ErrMissingSignature{tx.PayerAccount}
	}

	for _, account := range tx.ScriptAccounts {
		if accountWeights[account] < 1 {
			return &ErrMissingSignature{account}
		}
	}

	return nil
}

// verifyAccountSignature verifies a that an account signature is valid for the account and given message.
//
// An error is returned if the account does not contain a public key that correctly verifies the signature
// against the given message.
func (b *EmulatedBlockchain) verifyAccountSignature(
	accountSig types.AccountSignature,
	message []byte,
) error {
	account, err := b.GetAccount(accountSig.Account)
	if err != nil {
		return &ErrInvalidSignatureAccount{Account: accountSig.Account}
	}

	signature := crypto.Signature(accountSig.Signature)

	// TODO: replace hard-coded signature algorithm
	salg, _ := crypto.NewSignatureAlgo(crypto.ECDSA_P256)

	// TODO: account signatures should specify a public key (possibly by index) to avoid this loop
	for _, publicKeyBytes := range account.PublicKeys {
		publicKey, err := salg.DecodePubKey(publicKeyBytes)
		if err != nil {
			continue
		}

		// TODO: replace hard-coded hashing algorithm
		hasher, _ := crypto.NewHashAlgo(crypto.SHA3_256)

		valid, err := salg.VerifyBytes(publicKey, signature, message, hasher)
		if err != nil {
			continue
		}

		if valid {
			return nil
		}
	}

	return &ErrInvalidSignaturePublicKey{
		Account: accountSig.Account,
	}
}

// createRootAccount creates a new root account and commits it to the world state.
func createRootAccount(ws *state.WorldState, prKey crypto.PrKey) (types.Account, crypto.PrKey) {
	registers := ws.Registers.NewView()

	// TODO: replace hard-coded signature algorithm
	salg, _ := crypto.NewSignatureAlgo(crypto.ECDSA_P256)

	if prKey == nil {
		prKey, _ = salg.GeneratePrKey([]byte("elephant ears"))
	}

	pubKeyBytes, _ := salg.EncodePubKey(prKey.Pubkey())

	runtimeContext := execution.NewRuntimeContext(registers)
	accountID, _ := runtimeContext.CreateAccount(pubKeyBytes, []byte{})

	ws.SetRegisters(registers.UpdatedRegisters())

	accountAddress := types.BytesToAddress(accountID)
	account := runtimeContext.GetAccount(accountAddress)

	return *account, prKey
}<|MERGE_RESOLUTION|>--- conflicted
+++ resolved
@@ -21,7 +21,7 @@
 // to check the output of a single transaction.
 //
 // The final world state is committed after each block. An index of committed world states is maintained
-// to allow a test to seek to previously committed world state.
+// to allow a test to seek to a previously committed world state.
 type EmulatedBlockchain struct {
 	// worldStates is a mapping of committed world states (updated after CommitBlock)
 	worldStates map[string][]byte
@@ -79,14 +79,9 @@
 	return b
 }
 
-<<<<<<< HEAD
-func (b *EmulatedBlockchain) RootAccount() types.Address {
-	return b.rootAccount.Address
-=======
 // RootAccountAddress returns the root account address for this blockchain.
 func (b *EmulatedBlockchain) RootAccountAddress() types.Address {
-	return b.rootAccountAddress
->>>>>>> 60b6a9f0
+	return b.rootAccount.Address
 }
 
 // RootKey returns the root private key for this blockchain.
