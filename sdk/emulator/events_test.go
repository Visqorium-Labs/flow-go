--- conflicted
+++ resolved
@@ -98,14 +98,8 @@
 			}
 		`)
 
-<<<<<<< HEAD
-		_, err := b.ExecuteScript(script)
-		assert.NoError(t, err)
-
-=======
 		_, events, err = b.ExecuteScript(script)
 		assert.NoError(t, err)
->>>>>>> d0af4fec
 		require.Len(t, events, 1)
 
 		actualEvent := events[0]
