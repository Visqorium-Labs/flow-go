--- conflicted
+++ resolved
@@ -288,16 +288,11 @@
 
 		api.EXPECT().
 			AddTransaction(gomock.Any()).
-			DoAndReturn(func(tx flow.Transaction) (execution.TransactionResult, error) {
+			DoAndReturn(func(tx flow.Transaction) error {
 				capturedTx = tx
-<<<<<<< HEAD
-				return execution.TransactionResult{}, nil
-			}).Times(1)
-=======
 				return nil
 			}).
 			Times(1)
->>>>>>> 7dd0a37f
 
 		requestTx := observation.SendTransactionRequest{
 			Transaction: &entities.Transaction{
