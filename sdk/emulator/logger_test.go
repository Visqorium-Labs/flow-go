--- conflicted
+++ resolved
@@ -11,11 +11,7 @@
 func TestRuntimeLogger(t *testing.T) {
 	loggedMessages := make([]string, 0)
 
-<<<<<<< HEAD
-	b := emulator.NewEmulatedBlockchain(emulator.WithMessageLogger(
-=======
 	b := emulator.NewEmulatedBlockchain(emulator.WithRuntimeLogger(
->>>>>>> 1c5322c1
 		func(msg string) {
 			loggedMessages = append(loggedMessages, msg)
 		},
